aiodns==3.0.0 ; python_version >= "3.8" and python_full_version != "3.9.7" and python_version < "3.11"
aiohttp==3.8.4 ; python_version >= "3.8" and python_full_version != "3.9.7" and python_version < "3.11"
aiosignal==1.3.1 ; python_version >= "3.8" and python_full_version != "3.9.7" and python_version < "3.11"
alabaster==0.7.13 ; python_version >= "3.8" and python_full_version != "3.9.7" and python_version < "3.11"
alpha-vantage==2.3.1 ; python_version >= "3.8" and python_full_version != "3.9.7" and python_version < "3.11"
altair==4.2.2 ; python_version >= "3.8" and python_full_version != "3.9.7" and python_version < "3.11"
ansiwrap==0.8.4 ; python_version >= "3.8" and python_full_version != "3.9.7" and python_version < "3.11"
anyio==3.6.2 ; python_version >= "3.8" and python_full_version != "3.9.7" and python_version < "3.11"
appdirs==1.4.4 ; python_version >= "3.8" and python_full_version != "3.9.7" and python_version < "3.11"
appnope==0.1.3 ; python_version >= "3.8" and python_full_version != "3.9.7" and python_version < "3.11" and sys_platform == "darwin" or python_version >= "3.8" and python_full_version != "3.9.7" and python_version < "3.11" and platform_system == "Darwin"
argon2-cffi-bindings==21.2.0 ; python_version >= "3.8" and python_full_version != "3.9.7" and python_version < "3.11"
argon2-cffi==21.3.0 ; python_version >= "3.8" and python_full_version != "3.9.7" and python_version < "3.11"
ascii-magic==1.6 ; python_version >= "3.8" and python_full_version != "3.9.7" and python_version < "3.11"
astor==0.8.1 ; python_version >= "3.8" and python_version < "3.11" and python_full_version != "3.9.7"
astroid==2.13.5 ; python_version >= "3.8" and python_full_version != "3.9.7" and python_version < "3.11"
asttokens==2.2.1 ; python_version >= "3.8" and python_full_version != "3.9.7" and python_version < "3.11"
async-timeout==4.0.2 ; python_version >= "3.8" and python_full_version != "3.9.7" and python_version < "3.11"
atomicwrites==1.4.1 ; python_version >= "3.8" and python_full_version != "3.9.7" and python_version < "3.11" and sys_platform == "win32"
attrs==21.4.0 ; python_version >= "3.8" and python_full_version != "3.9.7" and python_version < "3.11"
babel==2.11.0 ; python_version >= "3.8" and python_full_version != "3.9.7" and python_version < "3.11"
backcall==0.2.0 ; python_version >= "3.8" and python_full_version != "3.9.7" and python_version < "3.11"
backoff==2.2.1 ; python_version >= "3.8" and python_version < "3.11" and python_full_version != "3.9.7"
backports-zoneinfo==0.2.1 ; python_version >= "3.8" and python_version < "3.9"
bandit==1.7.4 ; python_version >= "3.8" and python_full_version != "3.9.7" and python_version < "3.11"
base58==2.1.1 ; python_version >= "3.8" and python_full_version != "3.9.7" and python_version < "3.11"
beautifulsoup4==4.11.2 ; python_version >= "3.8" and python_full_version != "3.9.7" and python_version < "3.11"
black==23.1.0 ; python_version >= "3.8" and python_full_version != "3.9.7" and python_version < "3.11"
bleach==6.0.0 ; python_version >= "3.8" and python_full_version != "3.9.7" and python_version < "3.11"
blinker==1.5 ; python_version >= "3.8" and python_full_version != "3.9.7" and python_version < "3.11"
bs4==0.0.1 ; python_version >= "3.8" and python_full_version != "3.9.7" and python_version < "3.11"
bt==0.2.9 ; python_version >= "3.8" and python_full_version != "3.9.7" and python_version < "3.11"
cachetools==5.3.0 ; python_version >= "3.8" and python_version < "3.11" and python_full_version != "3.9.7"
ccxt==2.8.17 ; python_version >= "3.8" and python_full_version != "3.9.7" and python_version < "3.11"
certifi==2022.12.7 ; python_version >= "3.8" and python_version < "3.11" and python_full_version != "3.9.7"
cffi==1.15.1 ; python_version >= "3.8" and python_full_version != "3.9.7" and python_version < "3.11"
cfgv==3.3.1 ; python_version >= "3.8" and python_full_version != "3.9.7" and python_version < "3.11"
charset-normalizer==2.1.1 ; python_version >= "3.8" and python_full_version != "3.9.7" and python_version < "3.11"
click==8.1.3 ; python_version >= "3.8" and python_full_version != "3.9.7" and python_version < "3.11"
codespell==2.2.2 ; python_version >= "3.8" and python_full_version != "3.9.7" and python_version < "3.11"
colorama==0.4.6 ; python_version >= "3.8" and python_full_version != "3.9.7" and python_version < "3.11"
comm==0.1.2 ; python_version >= "3.8" and python_full_version != "3.9.7" and python_version < "3.11"
commonmark==0.9.1 ; python_version >= "3.8" and python_version < "3.11" and python_full_version != "3.9.7"
contourpy==1.0.7 ; python_version >= "3.8" and python_full_version != "3.9.7" and python_version < "3.11"
convertdate==2.4.0 ; python_version >= "3.8" and python_version < "3.11" and python_full_version != "3.9.7"
coverage==7.1.0 ; python_version >= "3.8" and python_full_version != "3.9.7" and python_version < "3.11"
coverage[toml]==7.1.0 ; python_version >= "3.8" and python_full_version != "3.9.7" and python_version < "3.11"
cryptography==39.0.1 ; python_version >= "3.8" and python_full_version != "3.9.7" and python_version < "3.11"
cssselect==1.2.0 ; python_version >= "3.8" and python_full_version != "3.9.7" and python_version < "3.11"
cycler==0.11.0 ; python_version >= "3.8" and python_full_version != "3.9.7" and python_version < "3.11"
cython==0.29.33 ; python_version >= "3.8" and python_full_version != "3.9.7" and python_version < "3.11"
dateparser==1.1.7 ; python_version >= "3.8" and python_full_version != "3.9.7" and python_version < "3.11"
datetime==5.0 ; python_version >= "3.8" and python_full_version != "3.9.7" and python_version < "3.11"
debugpy==1.6.6 ; python_version >= "3.8" and python_full_version != "3.9.7" and python_version < "3.11"
decorator==5.1.1 ; python_version >= "3.8" and python_full_version != "3.9.7" and python_version < "3.11"
defusedxml==0.7.1 ; python_version >= "3.8" and python_full_version != "3.9.7" and python_version < "3.11"
degiro-connector==2.0.21 ; python_version >= "3.8" and python_version < "3.11" and python_full_version != "3.9.7"
detecta==0.0.5 ; python_version >= "3.8" and python_full_version != "3.9.7" and python_version < "3.11"
dill==0.3.6 ; python_version >= "3.8" and python_full_version != "3.9.7" and python_version < "3.11"
distlib==0.3.6 ; python_version >= "3.8" and python_full_version != "3.9.7" and python_version < "3.11"
dnspython==2.3.0 ; python_version >= "3.8" and python_version < "3.11" and python_full_version != "3.9.7"
docutils==0.17.1 ; python_version >= "3.8" and python_full_version != "3.9.7" and python_version < "3.11"
entrypoints==0.4 ; python_version >= "3.8" and python_full_version != "3.9.7" and python_version < "3.11"
et-xmlfile==1.1.0 ; python_version >= "3.8" and python_full_version != "3.9.7" and python_version < "3.11"
exchange-calendars==4.2.5 ; python_version >= "3.8" and python_version < "3.11" and python_full_version != "3.9.7"
execnet==1.9.0 ; python_version >= "3.8" and python_full_version != "3.9.7" and python_version < "3.11"
executing==1.2.0 ; python_version >= "3.8" and python_full_version != "3.9.7" and python_version < "3.11"
fastjsonschema==2.16.2 ; python_version >= "3.8" and python_full_version != "3.9.7" and python_version < "3.11"
feedparser==6.0.10 ; python_version >= "3.8" and python_full_version != "3.9.7" and python_version < "3.11"
ffn==0.3.6 ; python_version >= "3.8" and python_full_version != "3.9.7" and python_version < "3.11"
<<<<<<< HEAD
financedatabase==2.0.3 ; python_version >= "3.8" and python_full_version != "3.9.7" and python_version < "3.11"
=======
filelock==3.9.0 ; python_version >= "3.8" and python_full_version != "3.9.7" and python_version < "3.11"
financedatabase==1.0.2 ; python_version >= "3.8" and python_full_version != "3.9.7" and python_version < "3.11"
>>>>>>> f1a824a1
finnhub-python==2.4.16 ; python_version >= "3.8" and python_full_version != "3.9.7" and python_version < "3.11"
finviz==1.4.4 ; python_version >= "3.8" and python_full_version != "3.9.7" and python_version < "3.11"
finvizfinance==0.14.5 ; python_version >= "3.8" and python_full_version != "3.9.7" and python_version < "3.11"
flake8==5.0.4 ; python_version >= "3.8" and python_full_version != "3.9.7" and python_version < "3.11"
fonttools==4.38.0 ; python_version >= "3.8" and python_full_version != "3.9.7" and python_version < "3.11"
formulaic==0.3.4 ; python_version >= "3.8" and python_version < "3.11" and python_full_version != "3.9.7"
fred==3.1 ; python_version >= "3.8" and python_full_version != "3.9.7" and python_version < "3.11"
fredapi==0.4.3 ; python_version >= "3.8" and python_full_version != "3.9.7" and python_version < "3.11"
frozendict==2.3.5 ; python_version >= "3.8" and python_full_version != "3.9.7" and python_version < "3.11"
frozenlist==1.3.3 ; python_version >= "3.8" and python_full_version != "3.9.7" and python_version < "3.11"
fundamentalanalysis==0.2.14 ; python_version >= "3.8" and python_full_version != "3.9.7" and python_version < "3.11"
future==0.18.3 ; python_version >= "3.8" and python_full_version != "3.9.7" and python_version < "3.11"
gitdb==4.0.10 ; python_version >= "3.8" and python_full_version != "3.9.7" and python_version < "3.11"
gitpython==3.1.31 ; python_version >= "3.8" and python_full_version != "3.9.7" and python_version < "3.11"
grpcio==1.51.1 ; python_version >= "3.8" and python_full_version != "3.9.7" and python_version < "3.11"
hijri-converter==2.2.4 ; python_version >= "3.8" and python_full_version != "3.9.7" and python_version < "3.11"
holidays==0.14.2 ; python_version >= "3.8" and python_full_version != "3.9.7" and python_version < "3.11"
html5lib==1.1 ; python_version >= "3.8" and python_full_version != "3.9.7" and python_version < "3.11"
identify==2.5.18 ; python_version >= "3.8" and python_full_version != "3.9.7" and python_version < "3.11"
idna==3.4 ; python_version >= "3.8" and python_version < "3.11" and python_full_version != "3.9.7"
imagesize==1.4.1 ; python_version >= "3.8" and python_full_version != "3.9.7" and python_version < "3.11"
importlib-metadata==6.0.0 ; python_version >= "3.8" and python_full_version != "3.9.7" and python_version < "3.11"
importlib-resources==5.12.0 ; python_version >= "3.8" and python_full_version != "3.9.7" and python_version < "3.10"
inflection==0.5.1 ; python_version >= "3.8" and python_full_version != "3.9.7" and python_version < "3.11"
iniconfig==2.0.0 ; python_version >= "3.8" and python_full_version != "3.9.7" and python_version < "3.11"
interface-meta==1.3.0 ; python_version >= "3.8" and python_version < "3.11" and python_full_version != "3.9.7"
intrinio-sdk==6.22.2 ; python_version >= "3.8" and python_full_version != "3.9.7" and python_version < "3.11"
ipyflex==0.2.6 ; python_version >= "3.8" and python_full_version != "3.9.7" and python_version < "3.11"
ipykernel==6.21.2 ; python_version >= "3.8" and python_full_version != "3.9.7" and python_version < "3.11"
ipympl==0.8.4 ; python_version >= "3.8" and python_full_version != "3.9.7" and python_version < "3.11"
ipython-genutils==0.2.0 ; python_version >= "3.8" and python_full_version != "3.9.7" and python_version < "3.11"
ipython==8.5.0 ; python_version >= "3.8" and python_full_version != "3.9.7" and python_version < "3.11"
ipywidgets==8.0.4 ; python_version >= "3.8" and python_full_version != "3.9.7" and python_version < "3.11"
iso8601==0.1.16 ; python_version >= "3.8" and python_full_version != "3.9.7" and python_version < "3.11"
isodate==0.6.1 ; python_version >= "3.8" and python_full_version != "3.9.7" and python_version < "3.11"
isort==5.12.0 ; python_version >= "3.8" and python_full_version != "3.9.7" and python_version < "3.11"
jedi==0.18.2 ; python_version >= "3.8" and python_full_version != "3.9.7" and python_version < "3.11"
jinja2==3.1.2 ; python_version >= "3.8" and python_full_version != "3.9.7" and python_version < "3.11"
joblib==1.2.0 ; python_version >= "3.8" and python_full_version != "3.9.7" and python_version < "3.11"
json5==0.9.11 ; python_version >= "3.8" and python_full_version != "3.9.7" and python_version < "3.11"
jsonschema==3.2.0 ; python_version >= "3.8" and python_full_version != "3.9.7" and python_version < "3.11"
jupyter-client==7.4.1 ; python_version >= "3.8" and python_full_version != "3.9.7" and python_version < "3.11"
jupyter-core==5.2.0 ; python_version >= "3.8" and python_full_version != "3.9.7" and python_version < "3.11"
jupyter-server==1.23.6 ; python_version >= "3.8" and python_full_version != "3.9.7" and python_version < "3.11"
jupyterlab-pygments==0.2.2 ; python_version >= "3.8" and python_full_version != "3.9.7" and python_version < "3.11"
jupyterlab-server==2.16.6 ; python_version >= "3.8" and python_full_version != "3.9.7" and python_version < "3.11"
jupyterlab-widgets==3.0.5 ; python_version >= "3.8" and python_full_version != "3.9.7" and python_version < "3.11"
jupyterlab==3.5.3 ; python_version >= "3.8" and python_full_version != "3.9.7" and python_version < "3.11"
kiwisolver==1.4.4 ; python_version >= "3.8" and python_full_version != "3.9.7" and python_version < "3.11"
korean-lunar-calendar==0.3.1 ; python_version >= "3.8" and python_full_version != "3.9.7" and python_version < "3.11"
lazy-object-proxy==1.9.0 ; python_version >= "3.8" and python_full_version != "3.9.7" and python_version < "3.11"
linearmodels==4.27 ; python_version >= "3.8" and python_full_version != "3.9.7" and python_version < "3.11"
loguru==0.6.0 ; python_version >= "3.8" and python_full_version != "3.9.7" and python_version < "3.11"
lxml==4.9.2 ; python_version >= "3.8" and python_full_version != "3.9.7" and python_version < "3.11"
markdown-it-py==1.1.0 ; python_version >= "3.8" and python_version < "3.11" and python_full_version != "3.9.7"
markupsafe==2.1.2 ; python_version >= "3.8" and python_full_version != "3.9.7" and python_version < "3.11"
matplotlib-inline==0.1.6 ; python_version >= "3.8" and python_full_version != "3.9.7" and python_version < "3.11"
matplotlib==3.7.0 ; python_version >= "3.8" and python_full_version != "3.9.7" and python_version < "3.11"
mccabe==0.7.0 ; python_version >= "3.8" and python_full_version != "3.9.7" and python_version < "3.11"
mdit-py-plugins==0.2.8 ; python_version >= "3.8" and python_version < "3.11" and python_full_version != "3.9.7"
mistune==2.0.5 ; python_version >= "3.8" and python_full_version != "3.9.7" and python_version < "3.11"
mock==4.0.3 ; python_version >= "3.8" and python_full_version != "3.9.7" and python_version < "3.11"
more-itertools==9.0.0 ; python_version >= "3.8" and python_full_version != "3.9.7" and python_version < "3.11"
mplfinance==0.12.9b7 ; python_version >= "3.8" and python_full_version != "3.9.7" and python_version < "3.11"
mstarpy==0.0.4 ; python_version >= "3.8" and python_full_version != "3.9.7" and python_version < "3.11"
multidict==6.0.4 ; python_version >= "3.8" and python_full_version != "3.9.7" and python_version < "3.11"
multitasking==0.0.11 ; python_version >= "3.8" and python_full_version != "3.9.7" and python_version < "3.11"
mypy-extensions==1.0.0 ; python_version >= "3.8" and python_full_version != "3.9.7" and python_version < "3.11"
mypy==1.0.1 ; python_version >= "3.8" and python_full_version != "3.9.7" and python_version < "3.11"
myst-parser==0.15.2 ; python_version >= "3.8" and python_full_version != "3.9.7" and python_version < "3.11"
nbclassic==0.5.2 ; python_version >= "3.8" and python_full_version != "3.9.7" and python_version < "3.11"
nbclient==0.6.8 ; python_version >= "3.8" and python_full_version != "3.9.7" and python_version < "3.11"
nbconvert==7.2.9 ; python_version >= "3.8" and python_full_version != "3.9.7" and python_version < "3.11"
nbformat==5.7.3 ; python_version >= "3.8" and python_full_version != "3.9.7" and python_version < "3.11"
nbmake==1.4.1 ; python_version >= "3.8" and python_version < "3.11" and python_full_version != "3.9.7"
nest-asyncio==1.5.6 ; python_version >= "3.8" and python_full_version != "3.9.7" and python_version < "3.11"
nodeenv==1.7.0 ; python_version >= "3.8" and python_full_version != "3.9.7" and python_version < "3.11"
notebook-shim==0.2.2 ; python_version >= "3.8" and python_full_version != "3.9.7" and python_version < "3.11"
notebook==6.5.2 ; python_version >= "3.8" and python_full_version != "3.9.7" and python_version < "3.11"
numpy==1.23.4 ; python_version >= "3.8" and python_full_version != "3.9.7" and python_version < "3.11"
oandapyv20==0.6.3 ; python_version >= "3.8" and python_full_version != "3.9.7" and python_version < "3.11"
oauthlib==3.2.2 ; python_version >= "3.8" and python_full_version != "3.9.7" and python_version < "3.11"
onetimepass==1.0.1 ; python_version >= "3.8" and python_version < "3.11" and python_full_version != "3.9.7"
openpyxl==3.1.1 ; python_version >= "3.8" and python_full_version != "3.9.7" and python_version < "3.11"
packaging==23.0 ; python_version >= "3.8" and python_full_version != "3.9.7" and python_version < "3.11"
pandas-datareader==0.10.0 ; python_version >= "3.8" and python_full_version != "3.9.7" and python_version < "3.11"
pandas-market-calendars==3.2 ; python_version >= "3.8" and python_full_version != "3.9.7" and python_version < "3.11"
pandas-ta==0.3.14b ; python_version >= "3.8" and python_full_version != "3.9.7" and python_version < "3.11"
pandas==1.5.3 ; python_version >= "3.8" and python_full_version != "3.9.7" and python_version < "3.11"
pandocfilters==1.5.0 ; python_version >= "3.8" and python_full_version != "3.9.7" and python_version < "3.11"
papermill==2.4.0 ; python_version >= "3.8" and python_full_version != "3.9.7" and python_version < "3.11"
parso==0.8.3 ; python_version >= "3.8" and python_full_version != "3.9.7" and python_version < "3.11"
pathspec==0.11.0 ; python_version >= "3.8" and python_full_version != "3.9.7" and python_version < "3.11"
patsy==0.5.3 ; python_version >= "3.8" and python_full_version != "3.9.7" and python_version < "3.11"
pbr==5.11.1 ; python_version >= "3.8" and python_full_version != "3.9.7" and python_version < "3.11"
pexpect==4.8.0 ; python_version >= "3.8" and python_full_version != "3.9.7" and python_version < "3.11" and sys_platform != "win32"
pickleshare==0.7.5 ; python_version >= "3.8" and python_full_version != "3.9.7" and python_version < "3.11"
pillow==9.4.0 ; python_version >= "3.8" and python_full_version != "3.9.7" and python_version < "3.11"
platformdirs==3.0.0 ; python_version >= "3.8" and python_full_version != "3.9.7" and python_version < "3.11"
plotly==5.13.0 ; python_version >= "3.8" and python_full_version != "3.9.7" and python_version < "3.11"
pluggy==1.0.0 ; python_version >= "3.8" and python_full_version != "3.9.7" and python_version < "3.11"
praw==7.6.1 ; python_version >= "3.8" and python_version < "3.11" and python_full_version != "3.9.7"
prawcore==2.3.0 ; python_version >= "3.8" and python_version < "3.11" and python_full_version != "3.9.7"
pre-commit==2.21.0 ; python_version >= "3.8" and python_full_version != "3.9.7" and python_version < "3.11"
prometheus-client==0.16.0 ; python_version >= "3.8" and python_full_version != "3.9.7" and python_version < "3.11"
prompt-toolkit==3.0.36 ; python_version >= "3.8" and python_full_version != "3.9.7" and python_version < "3.11"
property-cached==1.6.4 ; python_version >= "3.8" and python_full_version != "3.9.7" and python_version < "3.11"
protobuf==3.20.1 ; python_version >= "3.8" and python_full_version != "3.9.7" and python_version < "3.11"
psaw==0.0.12 ; python_version >= "3.8" and python_full_version != "3.9.7" and python_version < "3.11"
psutil==5.9.3 ; python_version >= "3.8" and python_full_version != "3.9.7" and python_version < "3.11"
ptyprocess==0.7.0 ; python_version >= "3.8" and python_full_version != "3.9.7" and python_version < "3.11" and sys_platform != "win32" or python_version >= "3.8" and python_full_version != "3.9.7" and python_version < "3.11" and os_name != "nt"
pure-eval==0.2.2 ; python_version >= "3.8" and python_full_version != "3.9.7" and python_version < "3.11"
py==1.11.0 ; python_version >= "3.8" and python_full_version != "3.9.7" and python_version < "3.11"
pyally==1.1.2 ; python_version >= "3.8" and python_full_version != "3.9.7" and python_version < "3.11"
pyarrow==11.0.0 ; python_version >= "3.8" and python_full_version != "3.9.7" and python_version < "3.11"
pycares==4.3.0 ; python_version >= "3.8" and python_full_version != "3.9.7" and python_version < "3.11"
pycodestyle==2.9.1 ; python_version >= "3.8" and python_full_version != "3.9.7" and python_version < "3.11"
pycoingecko==2.3.0 ; python_version >= "3.8" and python_full_version != "3.9.7" and python_version < "3.11"
pycparser==2.21 ; python_version >= "3.8" and python_full_version != "3.9.7" and python_version < "3.11"
pydantic==1.10.5 ; python_version >= "3.8" and python_version < "3.11" and python_full_version != "3.9.7"
pydeck==0.8.0 ; python_version >= "3.8" and python_full_version != "3.9.7" and python_version < "3.11"
pydocstyle==6.3.0 ; python_version >= "3.8" and python_full_version != "3.9.7" and python_version < "3.11"
pyflakes==2.5.0 ; python_version >= "3.8" and python_full_version != "3.9.7" and python_version < "3.11"
pygments==2.14.0 ; python_version >= "3.8" and python_full_version != "3.9.7" and python_version < "3.11"
pyhdfe==0.1.2 ; python_version >= "3.8" and python_full_version != "3.9.7" and python_version < "3.11"
pylint==2.15.2 ; python_version >= "3.8" and python_full_version != "3.9.7" and python_version < "3.11"
pyluach==2.1.0 ; python_version >= "3.8" and python_version < "3.11" and python_full_version != "3.9.7"
pymeeus==0.5.12 ; python_version >= "3.8" and python_version < "3.11" and python_full_version != "3.9.7"
pympler==1.0.1 ; python_version >= "3.8" and python_full_version != "3.9.7" and python_version < "3.11"
pyobjc-core==9.0.1 ; python_version >= "3.8" and python_full_version != "3.9.7" and python_version < "3.11" and sys_platform == "darwin"
pyobjc-framework-cocoa==9.0.1 ; python_version >= "3.8" and python_full_version != "3.9.7" and python_version < "3.11" and sys_platform == "darwin"
pyotp==2.8.0 ; python_version >= "3.8" and python_full_version != "3.9.7" and python_version < "3.11"
pyparsing==3.0.9 ; python_version >= "3.8" and python_full_version != "3.9.7" and python_version < "3.11"
pyprind==2.11.3 ; python_version >= "3.8" and python_full_version != "3.9.7" and python_version < "3.11"
pyrsistent==0.18.1 ; python_version >= "3.8" and python_full_version != "3.9.7" and python_version < "3.11"
pytest-cov==3.0.0 ; python_version >= "3.8" and python_full_version != "3.9.7" and python_version < "3.11"
pytest-mock==3.10.0 ; python_version >= "3.8" and python_full_version != "3.9.7" and python_version < "3.11"
pytest-recording==0.12.2 ; python_version >= "3.8" and python_full_version != "3.9.7" and python_version < "3.11"
pytest-timeout==2.1.0 ; python_version >= "3.8" and python_full_version != "3.9.7" and python_version < "3.11"
pytest-xdist==3.2.0 ; python_version >= "3.8" and python_full_version != "3.9.7" and python_version < "3.11"
pytest==6.2.5 ; python_version >= "3.8" and python_full_version != "3.9.7" and python_version < "3.11"
pythclient==0.1.4 ; python_version >= "3.8" and python_full_version != "3.9.7" and python_version < "3.11"
python-binance==1.0.16 ; python_version >= "3.8" and python_full_version != "3.9.7" and python_version < "3.11"
python-coinmarketcap==0.2 ; python_version >= "3.8" and python_full_version != "3.9.7" and python_version < "3.11"
python-dateutil==2.8.2 ; python_version >= "3.8" and python_full_version != "3.9.7" and python_version < "3.11"
python-dotenv==0.19.2 ; python_version >= "3.8" and python_full_version != "3.9.7" and python_version < "3.11"
python-i18n==0.3.9 ; python_version >= "3.8" and python_full_version != "3.9.7" and python_version < "3.11"
pytrends==4.9.0 ; python_version >= "3.8" and python_full_version != "3.9.7" and python_version < "3.11"
pytz-deprecation-shim==0.1.0.post0 ; python_version >= "3.8" and python_full_version != "3.9.7" and python_version < "3.11"
pytz==2022.7.1 ; python_version >= "3.8" and python_full_version != "3.9.7" and python_version < "3.11"
pywin32==305 ; sys_platform == "win32" and platform_python_implementation != "PyPy" and python_version >= "3.8" and python_full_version != "3.9.7" and python_version < "3.11"
pywinpty==2.0.10 ; python_version >= "3.8" and python_full_version != "3.9.7" and python_version < "3.11" and os_name == "nt"
pyyaml==6.0 ; python_version >= "3.8" and python_full_version != "3.9.7" and python_version < "3.11"
pyzmq==25.0.0 ; python_version >= "3.8" and python_full_version != "3.9.7" and python_version < "3.11"
quandl==3.7.0 ; python_version >= "3.8" and python_full_version != "3.9.7" and python_version < "3.11"
rapidfuzz==2.13.7 ; python_version >= "3.8" and python_full_version != "3.9.7" and python_version < "3.11"
rdflib==6.2.0 ; python_version >= "3.8" and python_full_version != "3.9.7" and python_version < "3.11"
regex==2022.10.31 ; python_version >= "3.8" and python_full_version != "3.9.7" and python_version < "3.11"
requests-futures==1.0.0 ; python_version >= "3.8" and python_full_version != "3.9.7" and python_version < "3.11"
requests-oauthlib==1.3.1 ; python_version >= "3.8" and python_full_version != "3.9.7" and python_version < "3.11"
requests==2.28.2 ; python_version >= "3.8" and python_version < "3.11" and python_full_version != "3.9.7"
retrying==1.3.4 ; python_version >= "3.8" and python_full_version != "3.9.7" and python_version < "3.11"
rich==12.6.0 ; python_version >= "3.8" and python_version < "3.11" and python_full_version != "3.9.7"
robin-stocks==2.1.0 ; python_version >= "3.8" and python_full_version != "3.9.7" and python_version < "3.11"
ruamel-yaml-clib==0.2.7 ; platform_python_implementation == "CPython" and python_version < "3.11" and python_version >= "3.8" and python_full_version != "3.9.7"
ruamel-yaml==0.17.21 ; python_version >= "3.8" and python_full_version != "3.9.7" and python_version < "3.11"
ruff==0.0.247 ; python_version >= "3.8" and python_full_version != "3.9.7" and python_version < "3.11"
scikit-learn==1.2.1 ; python_version >= "3.8" and python_full_version != "3.9.7" and python_version < "3.11"
scipy==1.10.1 ; python_version >= "3.8" and python_version < "3.11" and python_full_version != "3.9.7"
screeninfo==0.6.7 ; python_version >= "3.8" and python_full_version != "3.9.7" and python_version < "3.11"
seaborn==0.11.2 ; python_version >= "3.8" and python_full_version != "3.9.7" and python_version < "3.11"
semver==2.13.0 ; python_version >= "3.8" and python_full_version != "3.9.7" and python_version < "3.11"
send2trash==1.8.0 ; python_version >= "3.8" and python_full_version != "3.9.7" and python_version < "3.11"
setuptools-scm==6.4.2 ; python_version >= "3.8" and python_full_version != "3.9.7" and python_version < "3.11"
setuptools==64.0.2 ; python_version >= "3.8" and python_full_version != "3.9.7" and python_version < "3.11"
sgmllib3k==1.0.0 ; python_version >= "3.8" and python_full_version != "3.9.7" and python_version < "3.11"
six==1.16.0 ; python_version >= "3.8" and python_full_version != "3.9.7" and python_version < "3.11"
smmap==5.0.0 ; python_version >= "3.8" and python_full_version != "3.9.7" and python_version < "3.11"
sniffio==1.3.0 ; python_version >= "3.8" and python_full_version != "3.9.7" and python_version < "3.11"
snowballstemmer==2.2.0 ; python_version >= "3.8" and python_full_version != "3.9.7" and python_version < "3.11"
soupsieve==2.4 ; python_version >= "3.8" and python_full_version != "3.9.7" and python_version < "3.11"
sparqlwrapper==2.0.0 ; python_version >= "3.8" and python_full_version != "3.9.7" and python_version < "3.11"
sphinx==4.5.0 ; python_version >= "3.8" and python_full_version != "3.9.7" and python_version < "3.11"
sphinxcontrib-applehelp==1.0.4 ; python_version >= "3.8" and python_full_version != "3.9.7" and python_version < "3.11"
sphinxcontrib-devhelp==1.0.2 ; python_version >= "3.8" and python_full_version != "3.9.7" and python_version < "3.11"
sphinxcontrib-htmlhelp==2.0.1 ; python_version >= "3.8" and python_full_version != "3.9.7" and python_version < "3.11"
sphinxcontrib-jsmath==1.0.1 ; python_version >= "3.8" and python_full_version != "3.9.7" and python_version < "3.11"
sphinxcontrib-qthelp==1.0.3 ; python_version >= "3.8" and python_full_version != "3.9.7" and python_version < "3.11"
sphinxcontrib-serializinghtml==1.1.5 ; python_version >= "3.8" and python_full_version != "3.9.7" and python_version < "3.11"
squarify==0.4.3 ; python_version >= "3.8" and python_full_version != "3.9.7" and python_version < "3.11"
stack-data==0.6.2 ; python_version >= "3.8" and python_full_version != "3.9.7" and python_version < "3.11"
statsmodels==0.13.5 ; python_version >= "3.8" and python_full_version != "3.9.7" and python_version < "3.11"
stevedore==5.0.0 ; python_version >= "3.8" and python_full_version != "3.9.7" and python_version < "3.11"
stocksera==0.1.21 ; python_version >= "3.8" and python_full_version != "3.9.7" and python_version < "3.11"
streamlit==1.18.1 ; python_version >= "3.8" and python_full_version != "3.9.7" and python_version < "3.11"
tabulate==0.9.0 ; python_version >= "3.8" and python_full_version != "3.9.7" and python_version < "3.11"
tenacity==7.0.0 ; python_version >= "3.8" and python_full_version != "3.9.7" and python_version < "3.11"
terminado==0.17.1 ; python_version >= "3.8" and python_full_version != "3.9.7" and python_version < "3.11"
textwrap3==0.9.2 ; python_version >= "3.8" and python_full_version != "3.9.7" and python_version < "3.11"
thepassiveinvestor==1.1.2 ; python_version >= "3.8" and python_full_version != "3.9.7" and python_version < "3.11"
threadpoolctl==3.1.0 ; python_version >= "3.8" and python_full_version != "3.9.7" and python_version < "3.11"
tinycss2==1.2.1 ; python_version >= "3.8" and python_full_version != "3.9.7" and python_version < "3.11"
tokenterminal==1.0.1 ; python_version >= "3.8" and python_full_version != "3.9.7" and python_version < "3.11"
toml==0.10.2 ; python_version >= "3.8" and python_full_version != "3.9.7" and python_version < "3.11"
tomli==2.0.1 ; python_version >= "3.8" and python_full_version != "3.9.7" and python_version < "3.11"
tomlkit==0.11.6 ; python_version >= "3.8" and python_full_version != "3.9.7" and python_version < "3.11"
toolz==0.12.0 ; python_version >= "3.8" and python_version < "3.11" and python_full_version != "3.9.7"
tornado==6.2 ; python_version >= "3.8" and python_full_version != "3.9.7" and python_version < "3.11"
tqdm==4.64.1 ; python_version >= "3.8" and python_full_version != "3.9.7" and python_version < "3.11"
tradingview-ta==3.3.0 ; python_version >= "3.8" and python_full_version != "3.9.7" and python_version < "3.11"
traitlets==5.9.0 ; python_version >= "3.8" and python_full_version != "3.9.7" and python_version < "3.11"
tweepy==4.12.1 ; python_version >= "3.8" and python_full_version != "3.9.7" and python_version < "3.11"
types-python-dateutil==2.8.19.7 ; python_version >= "3.8" and python_full_version != "3.9.7" and python_version < "3.11"
types-pytz==2021.3.8 ; python_version >= "3.8" and python_full_version != "3.9.7" and python_version < "3.11"
types-pyyaml==6.0.12.7 ; python_version >= "3.8" and python_full_version != "3.9.7" and python_version < "3.11"
types-requests==2.28.11.13 ; python_version >= "3.8" and python_full_version != "3.9.7" and python_version < "3.11"
types-setuptools==57.4.18 ; python_version >= "3.8" and python_full_version != "3.9.7" and python_version < "3.11"
types-six==1.16.21.4 ; python_version >= "3.8" and python_full_version != "3.9.7" and python_version < "3.11"
types-urllib3==1.26.25.6 ; python_version >= "3.8" and python_full_version != "3.9.7" and python_version < "3.11"
typing-extensions==4.5.0 ; python_version >= "3.8" and python_full_version != "3.9.7" and python_version < "3.11"
tzdata==2022.7 ; python_version >= "3.8" and python_full_version != "3.9.7" and python_version < "3.11"
tzlocal==4.2 ; python_version >= "3.8" and python_full_version != "3.9.7" and python_version < "3.11"
ujson==5.7.0 ; python_version >= "3.8" and python_full_version != "3.9.7" and python_version < "3.11"
update-checker==0.18.0 ; python_version >= "3.8" and python_version < "3.11" and python_full_version != "3.9.7"
urllib3==1.26.14 ; python_version >= "3.8" and python_version < "3.11" and python_full_version != "3.9.7"
user-agent==0.1.10 ; python_version >= "3.8" and python_full_version != "3.9.7" and python_version < "3.11"
vadersentiment==3.3.2 ; python_version >= "3.8" and python_full_version != "3.9.7" and python_version < "3.11"
validators==0.20.0 ; python_version >= "3.8" and python_full_version != "3.9.7" and python_version < "3.11"
valinvest==0.0.2 ; python_version >= "3.8" and python_full_version != "3.9.7" and python_version < "3.11"
vcrpy==4.2.1 ; python_version >= "3.8" and python_full_version != "3.9.7" and python_version < "3.11"
virtualenv==20.19.0 ; python_version >= "3.8" and python_full_version != "3.9.7" and python_version < "3.11"
voila==0.4.0 ; python_version >= "3.8" and python_full_version != "3.9.7" and python_version < "3.11"
watchdog==2.2.1 ; python_version >= "3.8" and python_full_version != "3.9.7" and python_version < "3.11"
wcwidth==0.2.6 ; python_version >= "3.8" and python_full_version != "3.9.7" and python_version < "3.11"
webencodings==0.5.1 ; python_version >= "3.8" and python_full_version != "3.9.7" and python_version < "3.11"
websocket-client==1.5.1 ; python_version >= "3.8" and python_version < "3.11" and python_full_version != "3.9.7"
websockets==10.4 ; python_version >= "3.8" and python_full_version != "3.9.7" and python_version < "3.11"
widgetsnbextension==4.0.5 ; python_version >= "3.8" and python_full_version != "3.9.7" and python_version < "3.11"
win32-setctime==1.1.0 ; python_version >= "3.8" and python_full_version != "3.9.7" and python_version < "3.11" and sys_platform == "win32"
wrapt==1.14.1 ; python_version >= "3.8" and python_version < "3.11" and python_full_version != "3.9.7"
y-py==0.6.0 ; python_version >= "3.8" and python_full_version != "3.9.7" and python_version < "3.11"
yahooquery==2.3.0 ; python_version >= "3.8" and python_full_version != "3.9.7" and python_version < "3.11"
yarl==1.8.2 ; python_version >= "3.8" and python_full_version != "3.9.7" and python_version < "3.11"
yfinance==0.2.12 ; python_version >= "3.8" and python_full_version != "3.9.7" and python_version < "3.11"
zipp==3.14.0 ; python_version >= "3.8" and python_full_version != "3.9.7" and python_version < "3.11"
zope-interface==5.5.2 ; python_version >= "3.8" and python_full_version != "3.9.7" and python_version < "3.11"<|MERGE_RESOLUTION|>--- conflicted
+++ resolved
@@ -67,12 +67,8 @@
 fastjsonschema==2.16.2 ; python_version >= "3.8" and python_full_version != "3.9.7" and python_version < "3.11"
 feedparser==6.0.10 ; python_version >= "3.8" and python_full_version != "3.9.7" and python_version < "3.11"
 ffn==0.3.6 ; python_version >= "3.8" and python_full_version != "3.9.7" and python_version < "3.11"
-<<<<<<< HEAD
 financedatabase==2.0.3 ; python_version >= "3.8" and python_full_version != "3.9.7" and python_version < "3.11"
-=======
 filelock==3.9.0 ; python_version >= "3.8" and python_full_version != "3.9.7" and python_version < "3.11"
-financedatabase==1.0.2 ; python_version >= "3.8" and python_full_version != "3.9.7" and python_version < "3.11"
->>>>>>> f1a824a1
 finnhub-python==2.4.16 ; python_version >= "3.8" and python_full_version != "3.9.7" and python_version < "3.11"
 finviz==1.4.4 ; python_version >= "3.8" and python_full_version != "3.9.7" and python_version < "3.11"
 finvizfinance==0.14.5 ; python_version >= "3.8" and python_full_version != "3.9.7" and python_version < "3.11"

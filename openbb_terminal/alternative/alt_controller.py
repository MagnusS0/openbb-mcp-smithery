"""Alternative Data Controller Module"""
__docformat__ = "numpy"

import argparse
import logging
from typing import List

from openbb_terminal.custom_prompt_toolkit import NestedCompleter

from openbb_terminal import feature_flags as obbff
from openbb_terminal.decorators import log_start_end
from openbb_terminal.helper_funcs import (
    EXPORT_ONLY_RAW_DATA_ALLOWED,
)
from openbb_terminal.menu import session
from openbb_terminal.parent_classes import BaseController
from openbb_terminal.rich_config import console, MenuText
from openbb_terminal.alternative import hackernews_view

logger = logging.getLogger(__name__)
# pylint:disable=import-outside-toplevel


class AlternativeDataController(BaseController):
    """Alternative Controller class"""

    CHOICES_COMMANDS: List[str] = ["hn"]
    CHOICES_MENUS = ["covid", "oss", "realestate"]
    PATH = "/alternative/"
    CHOICES_GENERATION = True

    def __init__(self, queue: List[str] = None):
        """Constructor"""
        super().__init__(queue)

        if session and obbff.USE_PROMPT_TOOLKIT:
            choices: dict = self.choices_default

            self.completer = NestedCompleter.from_nested_dict(choices)

    def print_help(self):
        """Print help"""
        mt = MenuText("alternative/")
        mt.add_menu("covid")
        mt.add_menu("oss")
        mt.add_menu("realestate")
        mt.add_raw("\n")
        mt.add_cmd("hn")
        console.print(text=mt.menu_text, menu="Alternative")

    @log_start_end(log=logger)
    def call_covid(self, _):
        """Process covid command"""
        from openbb_terminal.alternative.covid.covid_controller import CovidController

        self.queue = self.load_class(CovidController, self.queue)

    @log_start_end(log=logger)
    def call_oss(self, _):
        """Process oss command"""
        from openbb_terminal.alternative.oss.oss_controller import OSSController

        self.queue = self.load_class(OSSController, self.queue)

    @log_start_end(log=logger)
    def call_hn(self, other_args: List[str]):
        """Process hn command"""

        parser = argparse.ArgumentParser(
            add_help=False,
            formatter_class=argparse.ArgumentDefaultsHelpFormatter,
            prog="hn",
            description="Display Hacker News",
        )

        ns_parser = self.parse_known_args_and_warn(
            parser,
            other_args,
            export_allowed=EXPORT_ONLY_RAW_DATA_ALLOWED,
            limit=10,
        )

        if ns_parser:
<<<<<<< HEAD
            hackernews_view.display_stories(limit=ns_parser.limit)

    @log_start_end(log=logger)
    def call_realestate(self, _):
        """Process realestate command."""
        from openbb_terminal.alternative.realestate.realestate_controller import (
            RealEstateController,
        )

        self.queue = self.load_class(RealEstateController, self.queue)
=======
            hackernews_view.display_stories(
                limit=ns_parser.limit,
                export=ns_parser.export,
                sheet_name=" ".join(ns_parser.sheet_name)
                if ns_parser.sheet_name
                else None,
            )
>>>>>>> e28d12f3
<|MERGE_RESOLUTION|>--- conflicted
+++ resolved
@@ -81,8 +81,13 @@
         )
 
         if ns_parser:
-<<<<<<< HEAD
-            hackernews_view.display_stories(limit=ns_parser.limit)
+            hackernews_view.display_stories(
+                limit=ns_parser.limit,
+                export=ns_parser.export,
+                sheet_name=" ".join(ns_parser.sheet_name)
+                if ns_parser.sheet_name
+                else None,
+            )
 
     @log_start_end(log=logger)
     def call_realestate(self, _):
@@ -91,13 +96,4 @@
             RealEstateController,
         )
 
-        self.queue = self.load_class(RealEstateController, self.queue)
-=======
-            hackernews_view.display_stories(
-                limit=ns_parser.limit,
-                export=ns_parser.export,
-                sheet_name=" ".join(ns_parser.sheet_name)
-                if ns_parser.sheet_name
-                else None,
-            )
->>>>>>> e28d12f3
+        self.queue = self.load_class(RealEstateController, self.queue)
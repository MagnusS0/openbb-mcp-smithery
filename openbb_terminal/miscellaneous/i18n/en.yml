en:
  _home_: Information, guides and support for the OpenBB Terminal
  intro: introduction on the OpenBB Terminal
  about: discover the capabilities of the OpenBB Terminal (https://openbb.co/docs)
  support: pre-populate a support ticket for our team to evaluate
  survey: fill in our 2-minute survey so we better understand how we can improve the terminal
  update: attempt to update the terminal automatically (GitHub version)
  wiki: search for an expression in Wikipedia (https://www.wikipedia.org/)
  news: display news articles based on term and data sources
  keys: set API keys and check their validity
  featflags: enable and disable feature flags
  sources: select your preferred data sources
<<<<<<< HEAD
  account: manage your OpenBB account
  keys: set API keys and check their validity
  wiki: search for an expression in Wikipedia (https://www.wikipedia.org/)
  record: record session to be converted into a .openbb routine
  stop: stop session recording
  intro: introduction on the OpenBB Terminal
=======
  settings: tune settings (export folder, timezone, language, plot size)
  _scripts_: Record and execute your own .openbb routine scripts
  record: start recording current session
  stop: stop session recording and convert to .openbb routine
  exe: execute .openbb routine scripts (use exe --example for an example)
>>>>>>> cf636a15
  _configure_: Configure your own terminal
  _main_menu_: Main menu
  account/_info_: Cloud storage of keys, settings and feature flags
  account/sync: Turns the cloud synchronization on/off
  account/pull: Pull data from cloud
  account/clear: Clear data from cloud
  account/_routines_: Routines
  account/upload: Upload routine
  account/download: Download routine
  keys/_keys_: This menu allows you to set your own API keys. Type 'about' for more information
  keys/mykeys: get your defined keys
  keys/_status_: Status
  defined, test passed: defined, test passed
  defined, test failed: defined, test failed
  not defined: not defined
  defined, not tested: defined, not tested
  defined, test inconclusive: defined, test inconclusive
  sources/_info_: Get and set default data sources
  sources/get: get available data sources associated with command
  sources/set: set default data source for a command
  featflags/_info_: Feature flags through environment variables
  featflags/retryload: retry misspelled commands with load first
  featflags/tab: use tabulate to print dataframes
  featflags/cls: clear console after each command
  featflags/color: use coloring features
  featflags/promptkit: enable prompt toolkit (autocomplete and history)
  featflags/thoughts: thoughts of the day
  featflags/reporthtml: open report as HTML otherwise notebook
  featflags/exithelp: automatically print help when quitting menu
  featflags/rcontext: remember contexts loaded params during session
  featflags/rich: colorful rich terminal
  featflags/richpanel: colorful rich terminal panel
  featflags/ion: interactive matplotlib mode
  featflags/watermark: watermark in figures
  featflags/cmdloc: command location displayed in figures
  featflags/tbhint: displays usage hints in a bottom toolbar
  settings/_info_: Settings through environment variables
  settings/colors: set your own terminal colors
  settings/autoscaling: plot autoscaling
  settings/dt: add or remove datetime from flair
  settings/flair: set the flair emoji to be used
  settings/_flair: Flair
  settings/lang: terminal language
  settings/_language: Language
  settings/userdata: set folder to store user data
  settings/tz: set different timezone
  settings/dpi: dots per inch
  settings/backend: plotting backend (None, tkAgg, MacOSX, Qt5Agg)
  settings/height: select plot height
  settings/_preferred_data_source_file: Preferred data source file
  settings/width: select plot width
  settings/pheight: select plot percentage height
  settings/pwidth: select plot percentage width
  settings/monitor: which monitor to display (primary 0, secondary 1)
  settings/_dpi: Plot dots per inch
  settings/_backend: Backend
  settings/_plot_height: Plot height
  settings/_plot_width: Plot width
  settings/_plot_height_pct: Plot height [%]
  settings/_plot_width_pct: Plot width [%]
  settings/_monitor: Monitor
  settings/_user_data_folder: User Data Folder
  settings/_timezone: Timezone
  settings/source: specify data source file
  settings/_data_source: Data sources
  _others_: Others
  stocks: access historical pricing data, options, sector and industry, and overall due diligence
  crypto: dive into onchain data, tokenomics, circulation supply, nfts and more
  etf: exchange traded funds. Historical pricing, compare holdings and screening
  economy: global macroeconomic data, e.g. futures, yield, treasury
  forex: foreign exchanges, quotes, forward rates for currency pairs and oanda integration
  funds: mutual funds search, overview, holdings and sector weights
  futures: commodities, bonds, index, bitcoin and forex
  futures/search: search for a future based on category or exchange
  futures/historical: get historical timeseries
  futures/curve: get futures curves
  alternative: alternative datasets, such as COVID and open source metrics
  econometrics: statistical and quantitative methods for relationships between datasets
  forecast: timeseries forecasting with machine learning
  portfolio: perform portfolio optimization and look at portfolio performance and attribution
  dashboards: interactive dashboards using voila and jupyter notebooks
  stocks/filings: the most-recent form submissions to the SEC
  stocks/search: search a specific stock ticker for analysis
  stocks/load: load a specific stock ticker and additional info for analysis
  stocks/_ticker: Stock
  stocks/quote: view the current price for a specific stock ticker
  stocks/tob: view top of book for loaded ticker (US exchanges only)
  stocks/candle: view a candle chart for a specific stock ticker
  stocks/news: latest news of the company
  stocks/codes: FIGI, SIK and SIC codes codes
  stocks/th: trading hours,                check open markets
  stocks/options: options menu,                 chains, open interest, greeks, parity
  stocks/disc: discover trending stocks,     map, sectors, high short interest
  stocks/sia: sector and industry analysis, companies per sector, quick ratio per industry and country
  stocks/dps: dark pool and short data,     darkpool, short interest, ftd
  stocks/scr: screener stocks,              overview/performance, using preset filters
  stocks/ins: insider trading,              latest penny stock buys, top officer purchases
  stocks/gov: government menu,              house trading, contracts, corporate lobbying
  stocks/ba: behavioural analysis,         from reddit, stocktwits, twitter, google
  stocks/ca: comparison analysis,          get similar, historical, correlation, financials
  stocks/fa: fundamental analysis,         income, balance, cash, earnings
  stocks/res: research web page,            macroaxis, yahoo finance, fool
  stocks/dd: in-depth due-diligence,       news, analyst, shorts, insider, sec
  stocks/bt: strategy backtester,          simple ema, ema cross, rsi strategies
  stocks/ta: technical analysis,           ema, macd, rsi, adx, bbands, obv
  stocks/qa: quantitative analysis,        decompose, cusum, residuals analysis
  stocks/forecast: forecast techniques,          rnn, nbeats, transformer, block rnn
  stocks/options/unu: show unusual options activity
  stocks/options/calc: basic call/put PnL calculator
  stocks/options/screen: screens tickers based on preset
  stocks/options/load: load new ticker
  stocks/options/exp: see and set expiration dates
  stocks/options/_ticker: Ticker
  stocks/options/_expiry: Expiry
  stocks/options/pcr: display put call ratio for ticker
  stocks/options/info: display option information (volatility, IV rank etc)
  stocks/options/chains: display option chains with greeks
  stocks/options/oi: plot open interest
  stocks/options/vol: plot volume
  stocks/options/voi: plot volume and open interest
  stocks/options/hist: plot option history
  stocks/options/vsurf: show 3D volatility surface
  stocks/options/grhist: plot option greek history
  stocks/options/plot: plot variables provided by the user
  stocks/options/parity: shows whether options are above or below expected price
  stocks/options/binom: shows the value of an option using binomial options pricing
  stocks/options/greeks: shows the greeks for a given option
  stocks/options/pricing: shows options pricing and risk neutral valuation
  stocks/options/hedge: shows portfolio weights in order to neutralise delta
  stocks/options/screen/view: view available presets (or one in particular)
  stocks/options/screen/set: set one of the available presets
  stocks/options/screen/_preset: Preset
  stocks/options/screen/scr: screen data from this preset
  stocks/options/screen/_screened_tickers: Last screened tickers
  stocks/options/screen/ca: take these to comparison analysis menu
  stocks/options/pricing/_ticker: Ticker
  stocks/options/pricing/_expiry: Expiry
  stocks/options/pricing/add: add an expected price to the list
  stocks/options/pricing/rmv: remove an expected price from the list
  stocks/options/pricing/show: show the listed of expected prices
  stocks/options/pricing/rnval: risk neutral valuation for an option
  stocks/options/hedge/_ticker: Ticker
  stocks/options/hedge/_expiry: Expiry
  stocks/options/hedge/pick: pick the underlying asset position
  stocks/options/hedge/_underlying: Underlying Asset Position
  stocks/options/hedge/list: show the available strike prices for calls and puts
  stocks/options/hedge/add: add an option to the list of options
  stocks/options/hedge/rmv: remove an option from the list of options
  stocks/options/hedge/sop: show selected options and neutral portfolio weights
  stocks/options/hedge/plot: show the option payoff diagram
  stocks/th/symbol: select the symbol
  stocks/th/_symbol_name: Symbol name
  stocks/th/_symbol: Symbol
  stocks/th/_exchange: Exchange open
  stocks/th/open: show open markets
  stocks/th/closed: show closed markets
  stocks/th/all: show all markets
  stocks/th/exchange: show one exchange
  stocks/th/holidays: show all dates on which there is a market holiday
  stocks/disc/pipo: past IPOs dates
  stocks/disc/fipo: future IPOs dates
  stocks/disc/gainers: show latest top gainers
  stocks/disc/losers: show latest top losers
  stocks/disc/ugs: undervalued stocks with revenue and earnings growth above 25%
  stocks/disc/gtech: tech stocks with revenue and earnings growth more than 25%
  stocks/disc/active: most active stocks by intraday trade volumest
  stocks/disc/ulc: potentially undervalued large cap stocks
  stocks/disc/asc: small cap stocks with earnings growth rates better than 25%
  stocks/disc/arkord: orders by ARK Investment Management LLC
  stocks/disc/upcoming: upcoming earnings release dates
  stocks/disc/trending: trending news
  stocks/disc/cnews: customized news (buybacks, ipos, spacs, healthcare, politics)
  stocks/disc/lowfloat: low float stocks under 10M shares float
  stocks/disc/hotpenny: today's hot penny stocks
  stocks/disc/rtat: top 10 retail traded stocks per day
  stocks/disc/divcal: dividend calendar for selected date
  stocks/disc/heatmap: heatmap of SP500 tickers
  stocks/sia/select: select a specific ticker and all it's corresponding parameters
  stocks/sia/clear: clear all or one of industry, sector, country and market cap parameters
  stocks/sia/industry: see existing industries, or set industry if arg specified
  stocks/sia/sector: see existing sectors, or set sector if arg specified
  stocks/sia/country: see existing countries, or set country if arg specified
  stocks/sia/mktcap: set mktcap between nano, micro, small, mid, large or mega
  stocks/sia/exchange: revert exclude international exchanges flag
  stocks/sia/period: set period between annual, quarterly or trailing
  stocks/sia/_industry: Industry
  stocks/sia/_sector: Sector
  stocks/sia/_country: Country
  stocks/sia/_mktcap: Market Cap
  stocks/sia/_exclude_exchanges: Exclude Exchanges
  stocks/sia/_period: Period
  stocks/sia/_statistics_: Statistics
  stocks/sia/cps: companies per Sector based on Country (and Market Cap)
  stocks/sia/cpic: companies per Industry based on Country (and Market Cap)
  stocks/sia/cpis: companies per Industry based on Sector (and Market Cap)
  stocks/sia/cpcs: companies per Country based on Sector (and Market Cap)
  stocks/sia/cpci: companies per Country based on Industry (and Market Cap)
  stocks/sia/_financials_: Financials
  stocks/sia/_financials_loaded_: Financials - loaded data (fast mode)
  stocks/sia/metric: visualize financial metric across filters selected
  stocks/sia/vis: visualize financial metric across filters selected
  stocks/sia/_returned_tickers: Returned tickers
  stocks/sia/ca: take these to comparison analysis menu
  stocks/dps/load: load a specific stock ticker for analysis
  stocks/dps/shorted: show most shorted stocks
  stocks/dps/ctb: cost to borrow of stocks
  stocks/dps/hsi: show top high short interest stocks of over 20% ratio
  stocks/dps/prom: promising tickers based on dark pool shares regression
  stocks/dps/pos: dark pool short position
  stocks/dps/sidtc: short interest and days to cover
  stocks/dps/_ticker: Ticker
  stocks/dps/dpotc: dark pools (ATS) vs OTC data
  stocks/dps/ftd: fails-to-deliver data
  stocks/dps/spos: net short vs position
  stocks/dps/psi: price vs short interest volume
  stocks/scr/view: view available presets (defaults and customs)
  stocks/scr/set: set one of the available presets
  stocks/scr/_preset: Preset
  stocks/scr/historical: view historical price
  stocks/scr/overview: overview (e.g. Sector, Industry, Market Cap, Volume)
  stocks/scr/valuation: valuation (e.g. P/E, PEG, P/S, P/B, EPS this Y)
  stocks/scr/financial: financial (e.g. Dividend, ROA, ROE, ROI, Earnings)
  stocks/scr/ownership: ownership (e.g. Float, Insider Own, Short Ratio)
  stocks/scr/performance: performance (e.g. Perf Week, Perf YTD, Volatility M)
  stocks/scr/technical: technical (e.g. Beta, SMA50, 52W Low, RSI, Change)
  stocks/scr/_screened_tickers: Last screened tickers
  stocks/scr/ca: take these to comparison analysis menu
  stocks/ins/view: view available presets
  stocks/ins/set: set one of the available presets
  stocks/ins/_preset: Preset
  stocks/ins/filter: filter insiders based on preset
  stocks/ins/load: load a specific stock ticker for analysis
  stocks/ins/stats: insider stats of the company
  stocks/ins/act: insider activity over time
  stocks/ins/lins: last insider trading of the company
  stocks/ins/lcb: latest cluster buys
  stocks/ins/lpsb: latest penny stock buys
  stocks/ins/lit: latest insider trading (all filings)
  stocks/ins/lip: latest insider purchases
  stocks/ins/blip: big latest insider purchases ($25k+)
  stocks/ins/blop: big latest officer purchases ($25k+)
  stocks/ins/blcp: big latest CEO/CFO purchases ($25k+)
  stocks/ins/lis: latest insider sales
  stocks/ins/blis: big latest insider sales ($100k+)
  stocks/ins/blos: big latest officer sales ($100k+)
  stocks/ins/blcs: big latest CEO/CFO sales ($100k+)
  stocks/ins/topt: top officer purchases today
  stocks/ins/toppw: top officer purchases past week
  stocks/ins/toppm: top officer purchases past month
  stocks/ins/tipt: top insider purchases today
  stocks/ins/tippw: top insider purchases past week
  stocks/ins/tippm: top insider purchases past month
  stocks/ins/tist: top insider sales today
  stocks/ins/tispw: top insider sales past week
  stocks/ins/tispm: top insider sales past month
  stocks/ins/_ticker: Ticker
  stocks/ins/_last_insiders: Last Insiders
  stocks/ins/_top_insiders: Top Insiders
  stocks/gov/_explore: Explore
  stocks/gov/lasttrades: last trades
  stocks/gov/topbuys: show most purchased stocks
  stocks/gov/topsells: show most sold stocks
  stocks/gov/lastcontracts: show last government contracts given out
  stocks/gov/qtrcontracts: quarterly government contracts analysis
  stocks/gov/toplobbying: top corporate lobbying tickers
  stocks/gov/load: load a specific ticker for analysis
  stocks/gov/_ticker: Ticker
  stocks/gov/gtrades: show government trades
  stocks/gov/contracts: show government contracts
  stocks/gov/histcont: historical quarterly government contracts
  stocks/gov/lobbying: corporate lobbying details
  stocks/ca/ticker: set ticker to get similar companies from
  stocks/ca/_ticker: Ticker to get similar companies from
  stocks/ca/tsne: run TSNE on all SP500 stocks and returns closest tickers
  stocks/ca/get: get similar stocks
  stocks/ca/set: reset and set similar companies
  stocks/ca/add: add more similar companies
  stocks/ca/rmv: remove similar companies individually or all
  stocks/ca/_similar: Similar Companies
  stocks/ca/historical: historical price data comparison
  stocks/ca/hcorr: historical price correlation
  stocks/ca/volume: historical volume data comparison
  stocks/ca/income: income financials comparison
  stocks/ca/balance: balance financials comparison
  stocks/ca/cashflow: cashflow comparison
  stocks/ca/sentiment: sentiment analysis comparison
  stocks/ca/scorr: sentiment correlation
  stocks/ca/overview: brief overview comparison
  stocks/ca/valuation: brief valuation comparison
  stocks/ca/financial: brief financial comparison
  stocks/ca/ownership: brief ownership comparison
  stocks/ca/performance: brief performance comparison
  stocks/ca/technical: brief technical comparison
  stocks/ba/load: load a specific stock ticker for analysis
  stocks/ba/_ticker: Ticker
  stocks/ba/headlines: sentiment from 15+ major news headlines
  stocks/ba/snews: stock price displayed over sentiment of news headlines
  stocks/ba/wsb: show what WSB gang is up to in subreddit wallstreetbets
  stocks/ba/watchlist: show other users watchlist
  stocks/ba/popular: show popular tickers
  stocks/ba/spacc: show other users spacs announcements from subreddit SPACs
  stocks/ba/spac: show other users spacs announcements from other subs
  stocks/ba/getdd: gets due diligence from another user's post
  stocks/ba/redditsent: searches reddit for ticker and finds reddit sentiment
  stocks/ba/trending: trending stocks
  stocks/ba/stalker: stalk stocktwits user's last messages
  stocks/ba/bullbear: estimate quick sentiment from last 30 messages on board
  stocks/ba/messages: output up to the 30 last messages on the board
  stocks/ba/infer: infer about stock's sentiment from latest tweets
  stocks/ba/sentiment: in-depth sentiment prediction from tweets over time
  stocks/ba/mentions: interest over time based on stock's mentions
  stocks/ba/regions: regions that show highest interest in stock
  stocks/ba/interest: interest over time of sentences versus stock price
  stocks/ba/queries: top related queries with this stock
  stocks/ba/rise: top rising related queries with stock
  stocks/ba/hist: plot historical RHI and AHI data by hour
  stocks/ba/jcdr: Jim Cramer's daily recommendations
  stocks/ba/jctr: Jim Cramer's recommendations by ticker
  stocks/fa/load: load a specific stock ticker for analysis
  stocks/fa/_ticker: Ticker
  stocks/fa/data: fundamental and technical data of company
  stocks/fa/mgmt: management team of the company
  stocks/fa/analysis: analyse SEC filings with the help of machine learning
  stocks/fa/score: investing score from Warren Buffett and co
  stocks/fa/warnings: company warnings according to Sean Seah book
  stocks/fa/dcf: advanced Excel customizable discounted cash flow
  stocks/fa/info: information scope of the company
  stocks/fa/mktcap: estimated market cap
  stocks/fa/shrs: shareholders (insiders, institutions and mutual funds)
  stocks/fa/sust: sustainability values (environment, social and governance)
  stocks/fa/cal: calendar earnings and estimates of the company
  stocks/fa/divs: show historical dividends for company
  stocks/fa/splits: stock split and reverse split events since IPO
  stocks/fa/web: open web browser of the company
  stocks/fa/hq: open HQ location of the company
  stocks/fa/income: income statements of the company
  stocks/fa/balance: balance sheet of the company
  stocks/fa/overview: overview of the company
  stocks/fa/key: company key metrics
  stocks/fa/cash: cash flow of the company
  stocks/fa/earnings: earnings dates and reported EPS
  stocks/fa/fraud: key fraud ratios
  stocks/fa/dupont: detailed breakdown for return on equity
  stocks/fa/profile: company profile
  stocks/fa/quote: detailed stock quote information
  stocks/fa/enterprise: company enterprise value
  stocks/fa/metrics: key metrics over time
  stocks/fa/ratios: in-depth ratios over time
  stocks/fa/growth: growth of financial statement items and ratios
  stocks/fa/epsfc: Earning Estimate by Analysts - EPS
  stocks/fa/revfc: Earning Estimate by Analysts - Revenue
  stocks/fa/dcfc: determine the (historical) discounted cash flow
  stocks/res/_ticker: Ticker
  stocks/res/macroaxis: www.macroaxis.com
  stocks/res/yahoo: www.finance.yahoo.com
  stocks/res/finviz: www.finviz.com
  stocks/res/marketwatch: www.marketwatch.com
  stocks/res/fool: www.fool.com
  stocks/res/businessinsider: www.markets.businessinsider.com
  stocks/res/bullrun: www.bullrun.com.br
  stocks/res/fmp: www.financialmodelingprep.com
  stocks/res/fidelity: www.eresearch.fidelity.com
  stocks/res/tradingview: www.tradingview.com
  stocks/res/marketchameleon: www.marketchameleon.com
  stocks/res/stockrow: www.stockrow.com
  stocks/res/barchart: www.barchart.com
  stocks/res/grufity: www.grufity.com
  stocks/res/fintel: www.fintel.com
  stocks/res/zacks: www.zacks.com
  stocks/res/macrotrends: www.macrotrends.net
  stocks/res/newsfilter: www.newsfilter.io
  stocks/res/stockanalysis: www.stockanalysis.com
  stocks/dd/load: load a specific stock ticker for analysis
  stocks/dd/_ticker: Ticker
  stocks/dd/analyst: analyst prices and ratings of the company
  stocks/dd/rating: rating over time (daily)
  stocks/dd/rot: number of analysts ratings over time (monthly)
  stocks/dd/pt: price targets over time
  stocks/dd/est: quarter and year analysts earnings estimates
  stocks/dd/sec: SEC filings
  stocks/dd/supplier: list of suppliers
  stocks/dd/customer: list of customers
  stocks/dd/arktrades: get ARK trades for ticker
  stocks/bt/_ticker: Ticker
  stocks/bt/whatif: what if you had bought X shares on day Y
  stocks/bt/ema: buy when price exceeds EMA(l)
  stocks/bt/emacross: buy when EMA(short) > EMA(long)
  stocks/bt/rsi: buy when RSI < low and sell when RSI > high
  stocks/ta/_ticker: Ticker
  stocks/ta/tv: open interactive chart on
  stocks/ta/view: view historical data and trendlines
  stocks/ta/summary: technical summary report
  stocks/ta/recom: recommendation based on technical indicators
  stocks/ta/_overlap_: Overlap
  stocks/ta/ema: exponential moving average
  stocks/ta/sma: simple moving average
  stocks/ta/wma: weighted moving average
  stocks/ta/hma: hull moving average
  stocks/ta/zlma: zero lag moving average
  stocks/ta/vwap: volume weighted average price
  stocks/ta/_momentum_: Momentum
  stocks/ta/cci: commodity channel index
  stocks/ta/macd: moving average convergence/divergence
  stocks/ta/rsi: relative strength index
  stocks/ta/rsp: relative strength percentile
  stocks/ta/stoch: stochastic oscillator
  stocks/ta/fisher: fisher transform
  stocks/ta/cg: centre of gravity
  stocks/ta/clenow: clenow volatility adjusted momentum
  stocks/ta/demark: Tom Demark's sequential indicator
  stocks/ta/_trend_: Trend
  stocks/ta/adx: average directional movement index
  stocks/ta/aroon: aroon indicator
  stocks/ta/_volatility_: Volatility
  stocks/ta/bbands: bollinger bands
  stocks/ta/donchian: donchian channels
  stocks/ta/kc: keltner channels
  stocks/ta/atr: average true range
  stocks/ta/_volume_: Volume
  stocks/ta/ad: accumulation/distribution line
  stocks/ta/adosc: chaikin oscillator
  stocks/ta/obv: on balance volume
  stocks/ta/_custom_: Custom
  stocks/ta/fib: fibonacci retracement
  stocks/qa/load: load new ticker
  stocks/qa/pick: pick target column for analysis
  stocks/qa/_ticker: Ticker
  stocks/qa/_target: Target Column
  stocks/qa/_statistics_: Statistics
  stocks/qa/summary: brief summary statistics of loaded stock
  stocks/qa/normality: normality statistics and tests
  stocks/qa/unitroot: unit root test for stationarity (ADF, KPSS)
  stocks/qa/_plots_: Plots
  stocks/qa/line: line plot of selected target
  stocks/qa/hist: histogram with density plot
  stocks/qa/cdf: cumulative distribution function
  stocks/qa/bw: box and whisker plot
  stocks/qa/acf: (partial) auto-correlation function differentials of prices
  stocks/qa/qqplot: residuals against standard normal curve
  stocks/qa/_rolling_metrics_: Rolling Metrics
  stocks/qa/rolling: rolling mean and std deviation of prices
  stocks/qa/spread: rolling variance and std deviation of prices
  stocks/qa/quantile: rolling median and quantile of prices
  stocks/qa/skew: rolling skewness of distribution of prices
  stocks/qa/kurtosis: rolling kurtosis of distribution of prices
  stocks/qa/_risk_: Risk
  stocks/qa/var: display value at risk
  stocks/qa/es: display expected shortfall
  stocks/qa/sh: display sharpe ratio
  stocks/qa/so: display sortino ratio
  stocks/qa/om: display omega ratio
  stocks/qa/_other_: Other
  stocks/qa/raw: print raw data
  stocks/qa/decompose: decomposition in cyclic-trend, season, and residuals of prices
  stocks/qa/cusum: detects abrupt changes using cumulative sum algorithm of prices
  stocks/qa/capm: capital asset pricing model
  stocks/qa/beta: display beta w.r.t to any reference ticker
  crypto/load: load a specific cryptocurrency for analysis
  crypto/find: find coins
  crypto/price: real-time price and interval of confidence
  crypto/_symbol: Coin
  crypto/_interval: Interval (min)
  crypto/_source: Source
  crypto/_exchange: Exchange
  crypto/headlines: crypto sentiment from 15+ major news headlines
  crypto/candle: view a candle chart for a specific cryptocurrency
  crypto/prt: potential returns (e.g. upside if ETH reaches BTC market cap)
  crypto/disc: discover trending cryptocurrencies,     top gainers, losers, top sentiment
  crypto/ov: overview of the cryptocurrencies,       market cap, DeFi, latest news, top exchanges, stables
  crypto/onchain: information on different blockchains,   eth gas fees, whale alerts, DEXes info
  crypto/defi: decentralized finance information,      dpi, llama, tvl, lending, borrow, funding
  crypto/tools: explore different tools                 apytoapr, il
  crypto/nft: non-fungible tokens,                    today drops
  crypto/dd: due-diligence for loaded coin,          coin information, social media, market stats
  crypto/ta: technical analysis for loaded coin,     ema, macd, rsi, adx, bbands, obv
  crypto/forecast: forecast techniques,                    rnn, nbeats, transformer, block rnn
  crypto/qa: quantitative analysis                   decompose, cusum, residuals analysis
  crypto/disc/top: top coins
  crypto/disc/trending: trending coins
  crypto/disc/gainers: top gainers
  crypto/disc/losers: top losers
  crypto/disc/search: search for coins
  crypto/disc/nft: top non fungible tokens
  crypto/disc/games: top blockchain games
  crypto/disc/dapps: top decentralized apps
  crypto/disc/dex: top decentralized exchanges
  crypto/ov/defi: global DeFi market info
  crypto/ov/stables: stablecoins
  crypto/ov/exrates: coin exchange rates
  crypto/ov/indexes: crypto indexes
  crypto/ov/derivatives: crypto derivatives
  crypto/ov/categories: crypto categories
  crypto/ov/hold: ethereum, bitcoin holdings overview statistics
  crypto/ov/hm: crypto heatmap
  crypto/ov/info: basic info about all coins available
  crypto/ov/markets: market related info about all coins available
  crypto/ov/exmarkets: all available markets on given exchange
  crypto/ov/platforms: list blockchain platforms eg. ethereum, solana, kusama, terra
  crypto/ov/contracts: all smart contracts for given platform
  crypto/ov/pairs: info about available trading pairs
  crypto/ov/news: recent crypto news
  crypto/ov/wf: overall withdrawal fees
  crypto/ov/ewf: overall exchange withdrawal fees
  crypto/ov/wfpe: crypto withdrawal fees per exchange
  crypto/ov/altindex: altcoin season index (75% of top 50 coins perform better than BTC)
  crypto/ov/btcrb: display bitcoin rainbow price chart (logarithmic regression)
  crypto/ov/ch: lists major crypto-related hacks
  crypto/ov/cr: crypto supply or borrow interest rates
  crypto/ov/fun: explore projects based on fundamental metrics
  crypto/onchain/hr: check blockchain hashrate over time (BTC or ETH)
  crypto/onchain/btccp: displays BTC circulating supply
  crypto/onchain/btcct: displays BTC confirmed transactions
  crypto/onchain/btcblockdata: displays BTC single block data
  crypto/onchain/gwei: check current eth gas fees
  crypto/onchain/whales: check crypto wales transactions
  crypto/onchain/lt: last trades by dex or month
  crypto/onchain/dvcp: daily volume for crypto pair
  crypto/onchain/tv: token volume on DEXes
  crypto/onchain/ueat: unique ethereum addresses which made a transaction
  crypto/onchain/ttcp: top traded crypto pairs on given decentralized exchange
  crypto/onchain/baas: bid, ask prices, average spread for given crypto pair
  crypto/onchain/dt: daily transactions of eth tokens
  crypto/onchain/ds: stats of eth platform (daily users; fees)
  crypto/onchain/tvl: total value locked of ERC20 tokens
  crypto/onchain/_address: Ethereum address
  crypto/onchain/_type: Address type
  crypto/onchain/_ethereum_: Ethereum
  crypto/onchain/address: load ethereum address of token, account or transaction
  crypto/onchain/top: top ERC20 tokens
  crypto/onchain/balance: check ethereum balance
  crypto/onchain/hist: ethereum balance history (transactions)
  crypto/onchain/info: ERC20 token info
  crypto/onchain/holders: top ERC20 token holders
  crypto/onchain/th: ERC20 token history
  crypto/onchain/prices: ERC20 token historical prices
  crypto/onchain/tx: ethereum blockchain transaction info
  crypto/defi/newsletter: recent DeFi related newsletters
  crypto/defi/dpi: DeFi protocols listed on DefiPulse
  crypto/defi/vaults: top DeFi Vaults on different blockchains
  crypto/defi/tokens: tokens trade-able on Uniswap
  crypto/defi/stats: base statistics about Uniswap
  crypto/defi/pairs: recently added pairs on Uniswap
  crypto/defi/pools: pools by volume on Uniswap
  crypto/defi/swaps: recent swaps done on Uniswap
  crypto/defi/ldapps: lists dApps
  crypto/defi/gdapps: top DeFi dApps grouped by chain
  crypto/defi/stvl: historical values of the total sum of TVLs from all dApps
  crypto/defi/dtvl: historical total value locked (TVL) by dApp
  crypto/defi/aterra: 30-day history of specified asset in terra address
  crypto/defi/ayr: 30-day history of anchor yield reserve
  crypto/defi/sinfo: staking info for provided terra account address
  crypto/defi/validators: information about terra blockchain validators
  crypto/defi/govp: terra blockchain governance proposals list
  crypto/defi/gacc: terra blockchain account growth history
  crypto/defi/sratio: terra blockchain staking ratio history
  crypto/defi/sreturn: terra blockchain staking returns history
  crypto/defi/lcsc: Luna circulating supply changes
  crypto/defi/anchor: anchor earnings data
  crypto/tools/aprtoapy: convert apr to apy
  crypto/tools/il: calculate impermanent loss
  crypto/nft/fp: collection sales/floor price
  crypto/nft/collections: top ethereum collections
  crypto/nft/stats: collection stats
  crypto/dd/_overview_: Overview
  crypto/dd/_market_: Market
  crypto/dd/_metrics_: Metrics
  crypto/dd/_contributors_: Contributors and Investors
  crypto/dd/_tokenomics_: Tokenomics
  crypto/dd/_roadmap_: Roadmap and News
  crypto/dd/_activity_: Activity and Community
  crypto/dd/load: load a specific cryptocurrency for analysis
  crypto/dd/_symbol: Coin
  crypto/dd/_source: Source
  crypto/dd/info: information about loaded coin
  crypto/dd/market: market stats about loaded coin
  crypto/dd/ath: all time high related stats for loaded coin
  crypto/dd/atl: all time low related stats for loaded coin
  crypto/dd/web: found websites for loaded coin e.g forum, homepage
  crypto/dd/social: social portals urls for loaded coin, e.g reddit, twitter
  crypto/dd/score: different kind of scores for loaded coin, e.g developer score, sentiment score
  crypto/dd/dev: github, bitbucket coin development statistics
  crypto/dd/bc: links to blockchain explorers for loaded coin
  crypto/dd/desc: description on project - why, how, what
  crypto/dd/active: active addresses
  crypto/dd/nonzero: addresses with non-zero balances
  crypto/dd/change: 30d change of supply held on exchange wallets
  crypto/dd/eb: total balance held on exchanges (in percentage and units)
  crypto/dd/oi: open interest per exchange
  crypto/dd/fundrate: funding rate per exchange
  crypto/dd/liquidations: daily liquidation stats for loaded coin
  crypto/dd/basic: basic information about loaded coin
  crypto/dd/ps: price and supply related metrics for loaded coin
  crypto/dd/mkt: all markets for loaded coin
  crypto/dd/ex: all exchanges where loaded coin is listed
  crypto/dd/twitter: tweets for loaded coin
  crypto/dd/events: events related to loaded coin
  crypto/dd/balance: coin balance
  crypto/dd/trades: last trades
  crypto/dd/ob: order book
  crypto/dd/stats: coin stats
  crypto/dd/mcapdom: market cap dominance
  crypto/dd/mt: messari timeseries e.g. twitter followers, circ supply, etc
  crypto/dd/rm: roadmap
  crypto/dd/tk: tokenomics e.g. circulating/max/total supply, emission type, etc
  crypto/dd/pi: project information e.g. technology details, public repos, audits, vulns
  crypto/dd/team: contributors (individuals and organizations)
  crypto/dd/inv: investors (individuals and organizations)
  crypto/dd/gov: governance details
  crypto/dd/fr: fundraising details e.g. treasury accounts, sales rounds, allocation
  crypto/dd/links: links e.g. whitepaper, github, twitter, youtube, reddit, telegram
  crypto/dd/gh: github activity over time
  crypto/dd/news: loaded coin's most recent news
  crypto/dd/funot: fundamental metric over time
  crypto/ta/_ticker: Coin loaded
  crypto/ta/tv: open interactive chart on
  crypto/ta/_overlap_: Overlap
  crypto/ta/ema: exponential moving average
  crypto/ta/sma: simple moving average
  crypto/ta/wma: weighted moving average
  crypto/ta/hma: hull moving average
  crypto/ta/zlma: zero lag moving average
  crypto/ta/vwap: volume weighted average price
  crypto/ta/_momentum_: Momentum
  crypto/ta/cci: commodity channel index
  crypto/ta/macd: moving average convergence/divergence
  crypto/ta/rsi: relative strength index
  crypto/ta/stoch: stochastic oscillator
  crypto/ta/fisher: fisher transform
  crypto/ta/cg: centre of gravity
  crypto/ta/_trend_: Trend
  crypto/ta/adx: average directional movement index
  crypto/ta/aroon: aroon indicator
  crypto/ta/_volatility_: Volatility
  crypto/ta/bbands: bollinger bands
  crypto/ta/donchian: donchian channels
  crypto/ta/kc: keltner channels
  crypto/ta/_volume_: Volume
  crypto/ta/ad: accumulation/distribution line
  crypto/ta/adosc: chaikin oscillator
  crypto/ta/obv: on balance volume
  crypto/ta/_custom_: Custom
  crypto/ta/fib: fibonacci retracement
  crypto/qa/load: load new ticker
  crypto/qa/pick: pick target column for analysis
  crypto/qa/_ticker: Ticker
  crypto/qa/_target: Target Column
  crypto/qa/_statistics_: Statistics
  crypto/qa/summary: brief summary statistics of loaded stock
  crypto/qa/normality: normality statistics and tests
  crypto/qa/unitroot: unit root test for stationarity (ADF, KPSS)
  crypto/qa/_plots_: Plots
  crypto/qa/line: line plot of selected target
  crypto/qa/hist: histogram with density plot
  crypto/qa/cdf: cumulative distribution function
  crypto/qa/bw: box and whisker plot
  crypto/qa/acf: (partial) auto-correlation function differentials of prices
  crypto/qa/qqplot: residuals against standard normal curve
  crypto/qa/_rolling_metrics_: Rolling Metrics
  crypto/qa/rolling: rolling mean and std deviation of prices
  crypto/qa/spread: rolling variance and std deviation of prices
  crypto/qa/quantile: rolling median and quantile of prices
  crypto/qa/skew: rolling skewness of distribution of prices
  crypto/qa/kurtosis: rolling kurtosis of distribution of prices
  crypto/qa/_other_: Other
  crypto/qa/raw: print raw data
  crypto/qa/decompose: decomposition in cyclic-trend, season, and residuals of prices
  crypto/qa/cusum: detects abrupt changes using cumulative sum algorithm of prices
  etf/search: search ETF by name or description
  etf/load: load ETF data
  etf/_symbol: Symbol
  etf/_major_holdings: Major holdings
  etf/ca: comparison analysis,          get similar, historical, correlation, financials
  etf/disc: discover ETFs,                gainers/decliners/active
  etf/scr: screener ETFs,                overview/performance, using preset filters
  etf/overview: get overview
  etf/holdings: top company holdings
  etf/weights: sector weights allocation
  etf/summary: summary description of the ETF
  etf/candle: view a candle chart for ETF
  etf/news: latest news of the company
  etf/pir: create (multiple) passive investor excel report(s)
  etf/compare: compare multiple different ETFs
  etf/ta: technical analysis,           ema, macd, rsi, adx, bbands, obv
  etf/disc/gainers: top gainers
  etf/disc/decliners: top decliners
  etf/disc/active: most active
  etf/scr/view: view available presets
  etf/scr/set: set one of the available presets
  etf/scr/_preset: Preset
  etf/scr/screen: screen ETF using preset selected
  etf/scr/sbc: screen by category
  etf/ta/_ticker: ETF
  etf/ta/_overlap_: Overlap
  etf/ta/ema: exponential moving average
  etf/ta/sma: simple moving average
  etf/ta/wma: weighted moving average
  etf/ta/hma: hull moving average
  etf/ta/zlma: zero lag moving average
  etf/ta/vwap: volume weighted average price
  etf/ta/_momentum_: Momentum
  etf/ta/cci: commodity channel index
  etf/ta/macd: moving average convergence/divergence
  etf/ta/rsi: relative strength index
  etf/ta/stoch: stochastic oscillator
  etf/ta/fisher: fisher transform
  etf/ta/cg: centre of gravity
  etf/ta/_trend_: Trend
  etf/ta/adx: average directional movement index
  etf/ta/aroon: aroon indicator
  etf/ta/_volatility_: Volatility
  etf/ta/bbands: bollinger bands
  etf/ta/donchian: donchian channels
  etf/ta/kc: keltner channels
  etf/ta/_volume_: Volume
  etf/ta/ad: accumulation/distribution line
  etf/ta/adosc: chaikin oscillator
  etf/ta/obv: on balance volume
  etf/ta/_custom_: Custom
  etf/ta/fib: fibonacci retracement
  economy/_database_: Databases
  economy/_stored: Stored datasets
  economy/overview: show a market overview of either indices, bonds or currencies
  economy/futures: display a futures and commodities overview
  economy/map: S&P500 index stocks map
  economy/bigmac: The Economist Big Mac index
  economy/macro: collect macro data for a country or countries
  economy/fred: collect macro data from FRED based on a series ID
  economy/index: find and plot any (major) index on the market
  economy/treasury: obtain U.S. treasury rates
  economy/ycrv: show sovereign yield curves
  economy/spread: show bond spread matrix
  economy/events: show economic calendar
  economy/edebt: show external debt statistics for various countries
  economy/plot: plot data from the above commands together
  economy/rtps: real-time performance sectors
  economy/valuation: valuation of sectors, industry, country
  economy/performance: performance of sectors, industry, country
  economy/spectrum: spectrum of sectors, industry, country
  economy/eval: create new series by performing operations on loaded data
  economy/forecast: forecast techniques; rnn, nbeats, transformer, block rnn
  economy/qa: Open quantitative analysis menu with stored data
  economy/qa/pick: pick new series from stored economy data
  economy/qa/_series: Selected series
  economy/qa/_statistics_: Statistics
  economy/qa/summary: brief summary statistics of loaded stock
  economy/qa/normality: normality statistics and tests
  economy/qa/unitroot: unit root test for stationarity (ADF, KPSS)
  economy/qa/_plots_: Plots
  economy/qa/line: line plot of selected target
  economy/qa/hist: histogram with density plot
  economy/qa/cdf: cumulative distribution function
  economy/qa/bw: box and whisker plot
  economy/qa/acf: (partial) auto-correlation function differentials of prices
  economy/qa/qqplot: residuals against standard normal curve
  economy/qa/_rolling_metrics_: Rolling Metrics
  economy/qa/rolling: rolling mean and std deviation of prices
  economy/qa/spread: rolling variance and std deviation of prices
  economy/qa/quantile: rolling median and quantile of prices
  economy/qa/skew: rolling skewness of distribution of prices
  economy/qa/kurtosis: rolling kurtosis of distribution of prices
  economy/qa/_other_: Other
  economy/qa/raw: print raw data
  economy/qa/decompose: decomposition in cyclic-trend, season, and residuals of prices
  economy/qa/cusum: detects abrupt changes using cumulative sum algorithm of prices
  forex/_ticker: Ticker
  forex/_from: From
  forex/_to: To
  forex/_source: Source
  forex/quote: get last quote
  forex/load: get historical data
  forex/candle: show candle plot for loaded pair
  forex/fwd: get forward rates for loaded pair
  forex/ta: technical analysis,          ema, macd, rsi, adx, bbands, obv
  forex/qa: quantitative analysis,       decompose, cusum, residuals analysis
  forex/forex: Forex brokerages
  forex/forecast: forecast techniques
  forex/oanda: Oanda menu
  forex/ta/_currency: Currency pair loaded
  forex/ta/_source: Source
  forex/ta/_overlap_: Overlap
  forex/ta/ema: exponential moving average
  forex/ta/sma: simple moving average
  forex/ta/zlma: zero lag moving average
  forex/ta/_momentum_: Momentum
  forex/ta/cci: commodity channel index
  forex/ta/macd: moving average convergence/divergence
  forex/ta/rsi: relative strength index
  forex/ta/stoch: stochastic oscillator
  forex/ta/fisher: fisher transform
  forex/ta/cg: centre of gravity
  forex/ta/_trend_: Trend
  forex/ta/adx: average directional movement index
  forex/ta/aroon: aroon indicator
  forex/ta/_volatility_: Volatility
  forex/ta/bbands: bollinger bands
  forex/ta/donchian: donchian channels
  forex/ta/_custom_: Custom
  forex/ta/fib: fibonacci retracement
  forex/qa/pick: pick target column for analysis
  forex/qa/_pair: Pair
  forex/qa/_target: Target
  forex/qa/_statistics_: Statistics
  forex/qa/summary: brief summary statistics of loaded stock
  forex/qa/normality: normality statistics and tests
  forex/qa/unitroot: unit root test for stationarity (ADF, KPSS)
  forex/qa/_plots_: Plots
  forex/qa/line: line plot of selected target
  forex/qa/hist: histogram with density plot
  forex/qa/cdf: cumulative distribution function
  forex/qa/bw: box and whisker plot
  forex/qa/acf: (partial) auto-correlation function differentials of prices
  forex/qa/qqplot: residuals against standard normal curve
  forex/qa/_rolling_metrics_: Rolling Metrics
  forex/qa/rolling: rolling mean and std deviation of prices
  forex/qa/spread: rolling variance and std deviation of prices
  forex/qa/quantile: rolling median and quantile of prices
  forex/qa/skew: rolling skewness of distribution of prices
  forex/qa/kurtosis: rolling kurtosis of distribution of prices
  forex/qa/_other_: Other
  forex/qa/raw: print raw data
  forex/qa/decompose: decomposition in cyclic-trend, season, and residuals of prices
  forex/qa/cusum: detects abrupt changes using cumulative sum algorithm of prices
  forex/oanda/summary: shows account summary
  forex/oanda/calendar: show calendar
  forex/oanda/list: list order history
  forex/oanda/pending: get information on pending orders
  forex/oanda/cancel: cancel a pending order by ID -i order ID
  forex/oanda/positions: get open positions
  forex/oanda/trades: list open trades
  forex/oanda/closetrade: close a trade by id
  forex/oanda/from: select the "from" currency in a forex pair
  forex/oanda/to: select the "to" currency in a forex pair
  forex/oanda/_loaded: Loaded instrument
  forex/oanda/_from: From
  forex/oanda/_to: To
  forex/oanda/_source: Source
  forex/oanda/candles: show candles
  forex/oanda/price: shows price for selected instrument
  forex/oanda/order: place limit order -u NUMBER of units -p price
  forex/oanda/orderbook: print orderbook
  forex/oanda/positionbook: print positionbook
  funds/country: set a country for filtering
  funds/_country: Current Country
  funds/search: search for Mutual Funds
  funds/load: load historical fund data
  funds/_fund: Current Fund
  funds/info: get fund information
  funds/plot: plot loaded historical fund data
  funds/sector: sector weightings
  funds/equity: equity holdings
  funds/alswe: display fund allocation (sector, country, holdings)
  funds/infoswe: get fund information
  funds/forecast: forecasting techniques
  alternative/hn: Hacker News most popular stories
  alternative/covid: COVID menu,                 cases, deaths, rates
  alternative/oss: Open Source menu,           star history, repos information
  alternative/covid/slopes: get countries with highest slope in cases
  alternative/covid/country: select country for data
  alternative/covid/_country: Country
  alternative/covid/ov: get overview (cases and deaths) for selected country
  alternative/covid/deaths: get deaths for selected country
  alternative/covid/cases: get cases for selected country
  alternative/covid/rates: get death/cases rate for selected country
  alternative/oss/rossidx: the fastest-growing open-source startups
  alternative/oss/rs: repo summary
  alternative/oss/sh: repo star history
  alternative/oss/tr: top starred repos
  econometrics/_data_loc: Looking for data in
  econometrics/load: load a dataset (also works with StatsModels datasets)
  econometrics/export: export a processed dataset
  econometrics/remove: remove one of the loaded datasets
  econometrics/options: show available column-dataset options
  econometrics/_loaded: Loaded files and data columns
  econometrics/_exploration_: Exploration
  econometrics/show: show a portion of a loaded dataset
  econometrics/plot: plot data from a dataset
  econometrics/type: change types of the columns or display their types
  econometrics/desc: show descriptive statistics of a dataset
  econometrics/index: set (multi) index based on columns
  econometrics/clean: clean a dataset by filling or dropping NaNs
  econometrics/modify: combine columns of datasets and delete or rename columns
  econometrics/add: Add columns to dataset with option to use formulas
  econometrics/delete: Delete columns from dataset
  econometrics/combine: Combine columns from different datasets
  econometrics/rename: Rename column from dataset
  econometrics/_regression_: Regression
  econometrics/_regression_tests_: Regression Tests
  econometrics/ols: fit a (multi) linear regression model
  econometrics/norm: perform normality tests on a column of a dataset
  econometrics/root: perform unitroot tests (ADF & KPSS) on a column of a dataset
  econometrics/panel: estimate model based on various regression techniques
  econometrics/compare: compare results of all estimated models
  econometrics/_tests_: Tests
  econometrics/dwat: Durbin-Watson autocorrelation test on the residuals of the regression
  econometrics/bgod: Breusch-Godfrey autocorrelation tests with lags on the residuals of the regression
  econometrics/bpag: Breusch-Pagan heteroscedasticity test on the residuals of the regression
  econometrics/granger: Granger causality tests on two columns
  econometrics/coint: co-integration test on a multitude of columns
  portfolio/bro: brokers holdings,   supports robinhood, ally, degiro, coinbase
  portfolio/po: portfolio optimization,  optimize your portfolio weights efficiently
  portfolio/load: load transactions into the portfolio (use load --example for an example)
  portfolio/_loaded: Loaded transactions
  portfolio/_riskfreerate: Risk Free Rate
  portfolio/show: show existing transactions
  portfolio/bench: define the benchmark
  portfolio/_benchmark: Benchmark
  portfolio/_graphs_: Graphs
  portfolio/holdv: holdings of assets (absolute value)
  portfolio/holdp: portfolio holdings of assets (in percentage)
  portfolio/cret: cumulative returns
  portfolio/yret: yearly returns
  portfolio/mret: monthly returns
  portfolio/dret: daily returns
  portfolio/distr: distribution of daily returns
  portfolio/maxdd: maximum drawdown
  portfolio/rvol: rolling volatility
  portfolio/rsharpe: rolling sharpe
  portfolio/rsort: rolling sortino
  portfolio/rbeta: rolling beta
  portfolio/_metrics_: Metrics
  portfolio/alloc: allocation on an asset, sector, countries or regions basis
  portfolio/attrib: display sector attribution of the portfolio compared to the S&P 500
  portfolio/summary: all portfolio vs benchmark metrics for a certain period of choice
  portfolio/metric: portfolio vs benchmark metric for all different periods
  portfolio/perf: performance of the portfolio versus benchmark
  portfolio/_risk_: Risk Metrics
  portfolio/var: display value at risk
  portfolio/es: display expected shortfall
  portfolio/om: display omega ratio
  portfolio/bro/ally: Ally Invest Menu
  portfolio/bro/degiro: Degiro Menu
  portfolio/bro/rh: Robinhood Menu
  portfolio/bro/cb: Coinbase Pro Menu
  portfolio/bro/ally/holdings: show account holdings
  portfolio/bro/ally/history: show history of your account
  portfolio/bro/ally/balances: show balance details of account
  portfolio/bro/ally/_info_: Stock Information
  portfolio/bro/ally/quote: get stock quote
  portfolio/bro/ally/movers: get ranked lists of movers
  portfolio/bro/degiro/login: connect to degiro's api
  portfolio/bro/degiro/logout: disconnect from degiro's api
  portfolio/bro/degiro/hold: view holdings
  portfolio/bro/degiro/lookup: view search for a product by name
  portfolio/bro/degiro/create: create an order
  portfolio/bro/degiro/update: update an order
  portfolio/bro/degiro/cancel: cancel an order using the id
  portfolio/bro/degiro/pending: view pending orders
  portfolio/bro/degiro/companynews: view news about a company with it's isin
  portfolio/bro/degiro/lastnews: view latest news
  portfolio/bro/degiro/topnews: view top news preview
  portfolio/bro/degiro/paexport: csv export for portfolio analysis
  portfolio/bro/rh/login: login to robinhood
  portfolio/bro/rh/holdings: show account holdings in stocks
  portfolio/bro/rh/history: show equity history of your account
  portfolio/bro/cb/account: show balance of your account
  portfolio/bro/cb/history: show history of your account
  portfolio/bro/cb/deposits: show all your deposits or internal transfers
  portfolio/bro/cb/orders: show all your orders
  portfolio/po/file: file that contains portfolio risk parameters
  portfolio/po/load: load tickers and categories from .xlsx or .csv file (use load --example for an example)
  portfolio/po/_loaded: Portfolio loaded
  portfolio/po/_tickers: Tickers
  portfolio/po/_categories: Categories
  portfolio/po/params/load: select portfolio parameter file
  portfolio/po/params: specify and show portfolio risk parameters
  portfolio/po/_parameter: Parameter file
  portfolio/po/_mean_risk_optimization_: Mean Risk Optimization
  portfolio/po/maxsharpe: maximal Sharpe ratio portfolio (a.k.a the tangency portfolio)
  portfolio/po/minrisk: minimum risk portfolio
  portfolio/po/maxutil: maximal risk averse utility function, given some risk aversion parameter
  portfolio/po/maxret: maximal return portfolio
  portfolio/po/maxdiv: maximum diversification portfolio
  portfolio/po/maxdecorr: maximum decorrelation portfolio
  portfolio/po/blacklitterman: black litterman portfolio
  portfolio/po/ef: show the efficient frontier
  portfolio/po/_risk_parity_optimization_: Risk Parity Optimization
  portfolio/po/riskparity: risk parity portfolio using risk budgeting approach
  portfolio/po/relriskparity: relaxed risk parity using least squares approach
  portfolio/po/_hierarchical_clustering_models_: Hierarchical Clustering Models
  portfolio/po/hrp: hierarchical risk parity
  portfolio/po/herc: hierarchical equal risk contribution
  portfolio/po/nco: nested clustering optimization
  portfolio/po/_other_optimization_techniques_: Other Optimization Techniques
  portfolio/po/equal: equally weighted
  portfolio/po/mktcap: weighted according to market cap (property marketCap)
  portfolio/po/dividend: weighted according to dividend yield (property dividendYield)
  portfolio/po/property: weight according to selected info property
  portfolio/po/_optimized_portfolio: Optimized portfolio
  portfolio/po/rpf: remove portfolios from the list of saved portfolios
  portfolio/po/show: show selected portfolios and categories from the list of saved portfolios
  portfolio/po/plot: plot selected charts from the list of saved portfolios
  portfolio/po/params/_loaded: Loaded file
  portfolio/po/params/file: load portfolio risk parameters
  portfolio/po/params/save: save portfolio risk parameters to specified file
  portfolio/po/params/_model: Model of interest
  portfolio/po/params/clear: clear model of interest from filtered parameters
  portfolio/po/params/set: set model of interest to filter parameters
  portfolio/po/params/arg: set a different value for an argument
  portfolio/po/params/_parameters_: Parameters
  dashboards/stocks: historic stock information
  dashboards/forecast: forecasting for timeseries datasets
  dashboards/forecasting: forecasting for timeseries datasets
  dashboards/correlation: stock correlations
  dashboards/vsurf: options volatility surface
  dashboards/chains: options chain analysis
  dashboards/shortdata: finra shortdata analysis
  dashboards/crypto: cryptocurrency exchange rates against USD
  dashboards/futures: historical futures performance
  reports: customizable research reports through jupyter notebooks
  reports/_reports_: Build and run your custom reports or try one of our templates
  reports/_OpenBB_reports_: OpenBB reports
  reports/_Custom_reports_: Custom reports
  reports/run: Run a Jupyter notebook from OpenBBUserData/reports/custom reports
  forecast/_disclaimer_: DISCLAIMER
  forecast/_data_loc: Looking for data in
  forecast/load: load a dataset from csv
  forecast/_loaded: Loaded files and data columns
  forecast/_exploration_: Exploration
  forecast/show: Show a portion of a loaded dataset
  forecast/plot: Plot a specific column of a loaded dataset
  forecast/clean: Clean a dataset by filling or dropping NaNs
  forecast/desc: Show descriptive statistics of a dataset
  forecast/corr: Plot the correlation coefficients for dataset features
  forecast/season: Plot the seasonality for a dataset column
  forecast/combine: Combine columns from different datasets
  forecast/delete: Delete columns from dataset
  forecast/rename: Rename columns from dataset
  forecast/export: Export a processed dataset
  forecast/_feateng_: Feature Engineering
  forecast/ema: Add Exponentially Weighted Moving Average
  forecast/sto: Add Stochastic Oscillator %K and %D
  forecast/rsi: Add Relative Strength Index
  forecast/roc: Add Rate of Change
  forecast/mom: Add Momentum
  forecast/delta: Add % Change
  forecast/atr: Add Average True Range
  forecast/signal: Add Price Signal (short vs. long term)
  forecast/_tsforecasting_: TimeSeries Forecasting
  forecast/autoarima: Automatic ARIMA Model
  forecast/autoselect: Select best statistical model from AutoARIMA, AutoETS, AutoCES, MSTL, etc.
  forecast/autoces: Automatic Complex Exponential Smoothing Model
  forecast/autoets: Automatic ETS (Error, Trend, Seasonality) Model
  forecast/mstl: Multiple Seasonalities and Trend using Loess (MSTL) Model
  forecast/rwd: Random Walk with Drift Model
  forecast/arima: Arima (Non-darts)
  forecast/expo: Probabilistic Exponential Smoothing
  forecast/theta: Theta Method
  forecast/linregr: Probabilistic Linear Regression (feat. Past covariates and Explainability)
  forecast/regr: Regression (feat. Past covariates and Explainability)
  forecast/rnn: Probabilistic Recurrent Neural Network (RNN, LSTM, GRU)
  forecast/brnn: Block Recurrent Neural Network (RNN, LSTM, GRU) (feat. Past covariates)
  forecast/nbeats: Neural Bayesian Estimation (feat. Past covariates)
  forecast/seasonalnaive: Seasonal Naive Model
  forecast/tcn: Temporal Convolutional Neural Network (feat. Past covariates)
  forecast/trans: Transformer Network (feat. Past covariates)
  forecast/tft: Temporal Fusion Transformer Network(feat. Past covariates)
  forecast/nhits: Neural Hierarchical Interpolation (feat. Past covariates)
  forecast/_anomaly_: Anomaly Detection
  forecast/anom: Quantile Anomaly Detector
  forecast/_comingsoon_: Coming Soon<|MERGE_RESOLUTION|>--- conflicted
+++ resolved
@@ -10,20 +10,12 @@
   keys: set API keys and check their validity
   featflags: enable and disable feature flags
   sources: select your preferred data sources
-<<<<<<< HEAD
   account: manage your OpenBB account
-  keys: set API keys and check their validity
-  wiki: search for an expression in Wikipedia (https://www.wikipedia.org/)
-  record: record session to be converted into a .openbb routine
-  stop: stop session recording
-  intro: introduction on the OpenBB Terminal
-=======
   settings: tune settings (export folder, timezone, language, plot size)
   _scripts_: Record and execute your own .openbb routine scripts
   record: start recording current session
   stop: stop session recording and convert to .openbb routine
   exe: execute .openbb routine scripts (use exe --example for an example)
->>>>>>> cf636a15
   _configure_: Configure your own terminal
   _main_menu_: Main menu
   account/_info_: Cloud storage of keys, settings and feature flags

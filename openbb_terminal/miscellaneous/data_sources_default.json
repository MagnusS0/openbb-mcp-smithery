--- conflicted
+++ resolved
@@ -491,7 +491,6 @@
     "historical": ["YahooFinance"],
     "curve": ["YahooFinance"]
   },
-<<<<<<< HEAD
   "fixedincome": {
     "estr": ["FRED", "ECB"],
     "sofr": ["FRED", "NYFED"],
@@ -520,7 +519,6 @@
     "tips": ["FRED", "EconDB"],
     "tbffr": ["FRED"],
     "ty": ["YahooFinance"]
-=======
   "portfolio": {
     "po": {
       "maxsharpe": ["YahooFinance"],
@@ -539,7 +537,6 @@
       "equal": ["YahooFinance"],
       "mktcap": ["FinancialModelingPrep"]
     }
->>>>>>> 57056752
   },
   "alternative": {
     "oss": {

--- conflicted
+++ resolved
@@ -47,12 +47,9 @@
         "valuation",
         "performance",
         "spectrum",
-<<<<<<< HEAD
         "ratings",
-=======
         "latest",
         "trending",
->>>>>>> 25617498
     ]
 
     def __init__(self):
@@ -94,12 +91,9 @@
         print("   valuation      valuation of sectors, industry, country [Finviz]")
         print("   performance    performance of sectors, industry, country [Finviz]")
         print("   spectrum       spectrum of sectors, industry, country [Finviz]")
-<<<<<<< HEAD
-        print("   ratings        top ratings updates [MarketBeat]")
-=======
         print("   latest         latest news [Seeking Alpha]")
         print("   trending       trending news [Seeking Alpha]")
->>>>>>> 25617498
+        print("   ratings        top ratings updates [MarketBeat]")
         print("")
 
     def switch(self, an_input: str):
@@ -200,19 +194,17 @@
             other_args, "spectrum"
         )
 
-<<<<<<< HEAD
-    def call_ratings(self, other_args: List[str]):
-        """Process ratings command"""
-        marketbeat_view.ratings_view(other_args)
-=======
-    def call_latest(self, other_args: List[str]):
+  def call_latest(self, other_args: List[str]):
         """Process latest command"""
         seeking_alpha_view.latest_news_view(other_args)
 
     def call_trending(self, other_args: List[str]):
         """Process trending command"""
         seeking_alpha_view.trending_news_view(other_args)
->>>>>>> 25617498
+        
+  def call_ratings(self, other_args: List[str]):
+        """Process ratings command"""
+        marketbeat_view.ratings_view(other_args)
 
 
 def menu():
